// Copyright 2020-2022 Farcaster Devs & LNP/BP Standards Association
//
// Use of this source code is governed by an MIT-style
// license that can be found in the LICENSE file or at
// https://opensource.org/licenses/MIT.

use std::cmp::Ordering;

use bitcoin::{hashes::Hash, psbt::serialize::Deserialize};
use farcaster_core::{
    blockchain::Blockchain, role::SwapRole, swap::btcxmr::message::BuyProcedureSignature,
    transaction::TxLabel,
};
use microservices::esb::Handler;
use strict_encoding::{StrictDecode, StrictEncode};

use crate::{
    bus::ctl::{MoneroFundingInfo, Params},
    syncerd::AddressTransaction,
};
use crate::{
    bus::{
        ctl::{CtlMsg, InitMakerSwap, InitTakerSwap},
        p2p::{Commit, PeerMsg, TakerCommit},
        BusMsg, Failure, FailureCode,
    },
    event::{Event, StateMachine},
    service::Reporter,
    syncerd::{FeeEstimation, FeeEstimations, SweepAddress, TaskAborted},
    ServiceId,
};
use crate::{
    bus::{
        ctl::{FundingInfo, Tx},
        info::InfoMsg,
    },
    swapd::{
        runtime::aggregate_xmr_spend_view,
        syncer_client::{log_tx_created, log_tx_seen},
        wallet::{HandleBuyProcedureSignatureRes, HandleRefundProcedureSignaturesRes},
    },
    syncerd::{
        Abort, Boolean, SweepSuccess, Task, TaskTarget, TransactionConfirmations,
        TransactionRetrieved,
    },
    Endpoints, Error,
};
use crate::{
    bus::{sync::SyncMsg, Outcome},
    LogStyle,
};
use crate::{swapd::wallet::HandleCoreArbitratingSetupRes, syncerd::types::Event as SyncEvent};

use super::{
    runtime::{validate_reveal, Runtime},
    wallet::Wallet,
};

/// State machine for running a swap.
///
/// State machine automaton: The states are named after the message that
/// triggers their transition. Note that the BobAbortAwaitingBitcoinSweep state
/// is not shown in the diagram, as it would overcomplicate the diagram for little gain.
/// So merely note that Bob can abort at any time before he transitions to
/// BobRefundProcedureSignatures.
///
/// ```ignore
///                           StartMaker                            StartTaker
///                               |                                     |
///                        _______|________                   __________|_________
///                       |                |                 |                    |
///                       |                |                 |                    |
///                       V                V                 V                    V
///                BobInitMaker    AliceInitMaker       BobInitTaker        AliceInitTaker
///                       |                |                 |                    |
///                       |                |                 |                    |
///                       |                |                 V                    V
///                       |                |        BobTakerMakerCommit  AliceTakerMakerCommit
///                       |                |                 |                    |
///                       |_______________ | ________________|                    |
///                               |        |                                      |
///                               |        |______________________________________|
///                               |                                   |
///                               |                                   |
///                               V                                   V
///                           BobReveal                          AliceReveal
///                               |                                   |
///                               |                                   |
///                               V                                   V
///                        BobFeeEstimated                AliceCoreArbitratingSetup
///                               |                                   |
///                               |                                   |
///                               V                                   |
///                           BobFunded                               |
///                               |                                   |_____________________
///                               |                                   |                     |
///                               V                                   V                     |
///                  BobRefundProcedureSignatures          AliceArbitratingLockFinal        |
///        _______________________|                                   |_____________________|
///       |                       |                                   |                     |
///       |                       V                                   V                     |
///       |                BobAccordantLock                    AliceAccordantLock           |
///       |_______________________|                                   |_____________________|
///       |                       |                                   |                     |
///       |                       V                                   V                     |
///       |              BobAccordantLockFinal             AliceBuyProcedureSignature       V
///       |_______________________|                                   |                AliceCancel
///       |                       |                                   |                     |
///       |                       V                                   |         ____________|
///       V                   BobBuyFinal                             |        |            |
///   BobCancel                   |                                   |        |            |
///       |                       |                                   |        |            |
///       |                       V                                   |        V            |
///       |                 BobBuySweeping                            |   AliceRefund       |
///       |                       |___________________________________|        |            |
///       |                                          |                         |            |
///       V                                          |                         V            |
///   BobRefund                                      |               AliceRefundSweeping    |
///       |                                          |                         |            |
///       |__________________________________________|_________________________|____________|
///                                                  |
///                                                  |
///                                                  V
///                                               SwapEnd
///         
/// ```

#[derive(Debug, Display, Clone, StrictDecode, StrictEncode)]
pub enum SwapStateMachine {
    /*
        Start States
    */
    // StartTaker state - transitions to AliceInitTaker or BobInitTaker on
    // request TakeSwap, or Swap End on AbortSwap. Triggers watch fee and
    // height.  Creates new taker wallet. Sends TakerCommit to the counterparty
    // peer.
    #[display("Start {0} Taker")]
    StartTaker(SwapRole),
    // StartMaker state - transition to AliceInitMaker or BobInitMaker on
    // request MakeSwap, or Swap End on AbortSwap. Triggers watch fee and
    // height.  Creates new maker wallet. Sends MakerCommit to the counterparty
    // peer.
    #[display("Start {0} Maker")]
    StartMaker(SwapRole),

    /*
        Maker States
    */
    // BobInitMaker state - transitions to BobReveal on request Reveal, or
    // Bob Awaiting Bitcoin Sweep on AbortSwap. Sends FundingInfo to
    // farcasterd, watches funding address.
    #[display("Bob Init Maker")]
    BobInitMaker(BobInitMaker),
    // AliceInitMaker state - transitions to AliceReveal on request Reveal, or Swap End
    // on AbortSwap. Sends Reveal to the counterparty peer.
    #[display("Alice Init Maker")]
    AliceInitMaker(AliceInitMaker),

    /*
        Taker States
    */
    // BobInitTaker state - transitions to BobTakerMakerCommit on request
    // MakerCommit, or BobAwaitingBitcoinSweep on AbortSwap.  Watches funding
    // address, sends Reveal to the counterparty peer.
    #[display("Bob Init Taker")]
    BobInitTaker(BobInitTaker),
    // AliceInitTaker state - transitions to AliceTakerMakerCommit on request
    // MakerCommit, or Swap End on AbortSwap.  Sends Reveal to the counterparty
    // peer.
    #[display("Alice Init Taker")]
    AliceInitTaker(AliceInitTaker),
    // BobTakerMakerCommit - transitions to BobReveal on request Reveal, or
    // BobAwaitingBitcoinSweep on request AbortSwap. Sends FundingInfo to
    // farcasterd, watches funding address.
    #[display("Bob Taker Maker Commit")]
    BobTakerMakerCommit(BobTakerMakerCommit),
    // AliceTakerMakerCommit - transitions to AliceReveal on request Reveal, or
    // SwapEnd on request AbortSwap.
    #[display("Alice Taker Maker Commit")]
    AliceTakerMakerCommit(AliceTakerMakerCommit),

    /*
        Bob Happy Path States
    */
    // BobReveal state - transitions to BobFeeEstimated on event FeeEstimation,
    // or Bob AwaitingBitcoinSweep on request AbortSwap or in case of incorrect
    // funding amount. Sends FundingCompleted to Farcasterd, Reveal to
    // counterparty peer, watches Lock, Cancel and Refund, checkpoints the Bob
    // pre Lock state, and sends the CoreArbitratingSetup to the counterparty
    // peer.
    #[display("Bob Reveal")]
    BobReveal(BobReveal),
    // BobFeeEstimated state - transitions to BobFunded on event AddressTransaction
    // or BobAbortAwaitingBitcoinSweep on request AbortSwap or in case of incorrect
    // funding amount.
    #[display("Bob Fee Estimated")]
    BobFeeEstimated(BobFeeEstimated),
    // BobFunded state - transitions to BobRefundProcedureSignatures on request
    // RefundProcedureSignatures or BobAbortAwaitingBitcoinSweep on request AbortSwap.
    // Broadcasts Lock, watches AccLock, watches Buy, checkpoints the Bob pre
    // Buy state.
    #[display("Bob Funded")]
    BobFunded(BobFunded),
    // BobRefundProcedureSignatures state - transitions to BobAccordantLock on event
    // AddressTransaction, or BobCanceled on event TransactionConfirmations.
    // Watches Monero transaction, aborts Monero AddressTransaction task.
    #[display("Bob Refund Procedure Signatures")]
    BobRefundProcedureSignatures(BobRefundProcedureSignatures),
    // BobAccordantLock state - transitions to BobAccordantLockFinal on event
    // TransactionConfirmations, or BobCanceled on event
    // TransactionConfirmations. Sends BuyProcedureSignature to counterparty
    // peer.
    #[display("Bob Accordant Lock")]
    BobAccordantLock(BobAccordantLock),
    // BobAccordantLockFinal state - transitions to BobAccordantFinal on event
    // TransactionConfirmations, BobBuyFinal on event TransactionRetrieved, or
    // BobCanceled on event TransactionConfirmations. Retrieves Buy transaction.
    #[display("Bob Accordant Lock Final")]
    BobAccordantLockFinal(BobAccordantLockFinal),
    // BobBuyFinal state - transitions to BobBuySweeping on event
    // TransactionConfirmations. Sends sweep Monero to Monero syncer.
    #[display("Bob Buy Final")]
    BobBuyFinal(SweepAddress),
    // BobBuySweeping state - transitions to SwapEnd on request SweepSuccess.
    // Cleans up remaining swap data and report to Farcasterd.
    #[display("Bob Buy Sweeping")]
    BobBuySweeping,

    /*
        Bob Cancel States
    */
    // BobCanceled state - transitions to BobCancelFinal on event
    // TransactionConfirmations. Broadcasts the Refund transaction.
    #[display("Bob Cancel")]
    BobCanceled,
    // BobCancelFinal state - transitions to SwapEnd on event
    // AddressTransaction. Cleans up remaining swap data and report to
    // Farcasterd.
    #[display("Bob Cancel Final")]
    BobCancelFinal,

    /*
        Bob Abort State
    */
    // BobAbortAwaitingBitcoinSweep state - transitions to SwapEnd on event
    // SweepSuccess. Cleans up remaning swap data and report to Farcasterd.
    #[display("Bob Abort Awaiting Bitcoin Sweep")]
    BobAbortAwaitingBitcoinSweep,

    /*
        Alice Happy Path States
    */
    // AliceReveal state - transitions to AliceCoreArbitratingSetup on message
    // CoreArbitratingSetup, or SwapEnd on request AbortSwap. Watches Lock,
    // Cancel, and Refund transactions, checkpoints Alice pre Lock Bob. Sends
    // the RefundProcedureSignature message to the counterparty peer.
    #[display("Alice Reveal")]
    AliceReveal(AliceReveal),
    // AliceCoreArbitratingSetup state - transitions to
    // AliceArbitratingLockFinal on event TransactionConfirmations, or
    // AliceCanceled on event TransactionConfirmations. Watches Monero funding
    // address.
    #[display("Alice Core Arbitrating Setup")]
    AliceCoreArbitratingSetup(AliceCoreArbitratingSetup),
    // AliceArbitratingLockFinal state - transitions to AliceAccordantLock on
    // event AddressTransaction, to AliceCoreArbitratingSetup on event Empty and
    // TransactionConfirmations, or to AliceCanceled on
    // TransactionConfirmations. Completes Funding, watches Monero transaction,
    // aborts watch address.
    #[display("Alice Arbitrating Lock Final")]
    AliceArbitratingLockFinal(AliceArbitratingLockFinal),
    // AliceAccordantLock state - transitions to AliceBuyProcedureSignature on
    // message BuyProcedureSignature, or to AliceCanceled on
    // TransactionConfirmations. Broadcasts Buy transaction, checkpoints Alice
    // pre Buy.
    #[display("Alice Accordant Lock")]
    AliceAccordantLock(AliceAccordantLock),
    // AliceBuyProcedureSignature state - transitions to SwapEnd on event
    // TransactionConfirmations. Cleans up remaining swap data and report to
    // Farcasterd.
    #[display("Alice Buy Procedure Signature")]
    AliceBuyProcedureSignature,

    /*
        Alice Cancel States
    */
    // AliceCanceled state - transitions to AliceRefund or SwapEnd on event
    // TransactionConfirmations. Broadcasts punish transaction or retrieves
    // Refund transaction.
    #[display("Alice Cancel")]
    AliceCanceled(AliceCanceled),
    // AliceRefund state - transitions to AliceRefundSweeping on event
    // TransactionConfirmations. Submits sweep Monero address task.
    #[display("Alice Refund")]
    AliceRefund(SweepAddress),
    // AliceRefundSweeping state - transitions to SwapEnd on event SweepSuccess.
    // Cleans up remaining swap data and reports to Farcasterd.
    #[display("Alice Refund Sweeping")]
    AliceRefundSweeping,

    // End state
    #[display("Swap End: {0}")]
    SwapEnd(Outcome),
}

#[derive(Clone, Debug, StrictEncode, StrictDecode)]
pub struct BobInitMaker {
    local_params: Params,
    remote_commit: Commit,
    wallet: Wallet,
}

#[derive(Clone, Debug, StrictEncode, StrictDecode)]
pub struct AliceInitMaker {
    local_params: Params,
    remote_commit: Commit,
    wallet: Wallet,
}

#[derive(Clone, Debug, StrictEncode, StrictDecode)]
pub struct BobInitTaker {
    local_params: Params,
    wallet: Wallet,
}

#[derive(Clone, Debug, StrictEncode, StrictDecode)]
pub struct AliceInitTaker {
    local_params: Params,
    wallet: Wallet,
}

#[derive(Clone, Debug, StrictEncode, StrictDecode)]
pub struct AliceTakerMakerCommit {
    local_params: Params,
    remote_commit: Commit,
    wallet: Wallet,
}

#[derive(Clone, Debug, StrictEncode, StrictDecode)]
pub struct BobTakerMakerCommit {
    local_params: Params,
    remote_commit: Commit,
    wallet: Wallet,
}

#[derive(Clone, Debug, StrictEncode, StrictDecode)]
pub struct BobReveal {
    local_params: Params,
    remote_params: Params,
    wallet: Wallet,
}

#[derive(Clone, Debug, StrictEncode, StrictDecode)]
pub struct AliceReveal {
    local_params: Params,
    remote_params: Params,
    wallet: Wallet,
}

#[derive(Clone, Debug, StrictEncode, StrictDecode)]
pub struct BobFeeEstimated {
    local_params: Params,
    required_funding_amount: bitcoin::Amount,
    remote_params: Params,
    wallet: Wallet,
}

#[derive(Clone, Debug, StrictEncode, StrictDecode)]
pub struct BobFunded {
    local_params: Params,
    remote_params: Params,
    wallet: Wallet,
}

#[derive(Clone, Debug, StrictEncode, StrictDecode)]
pub struct AliceCoreArbitratingSetup {
    local_params: Params,
    remote_params: Params,
    wallet: Wallet,
}

#[derive(Clone, Debug, StrictEncode, StrictDecode)]
pub struct BobRefundProcedureSignatures {
    local_params: Params,
    remote_params: Params,
    wallet: Wallet,
    buy_procedure_signature: BuyProcedureSignature,
}

#[derive(Clone, Debug, StrictEncode, StrictDecode)]
pub struct AliceArbitratingLockFinal {
    wallet: Wallet,
    funding_info: MoneroFundingInfo,
    required_funding_amount: monero::Amount,
}

#[derive(Clone, Debug, StrictEncode, StrictDecode)]
pub struct BobAccordantLock {
    local_params: Params,
    remote_params: Params,
    wallet: Wallet,
    buy_procedure_signature: BuyProcedureSignature,
}

#[derive(Clone, Debug, StrictEncode, StrictDecode)]
pub struct AliceAccordantLock {
    wallet: Wallet,
}

#[derive(Clone, Debug, StrictEncode, StrictDecode)]
pub struct BobAccordantLockFinal {
    local_params: Params,
    remote_params: Params,
    wallet: Wallet,
}

#[derive(Clone, Debug, StrictEncode, StrictDecode)]
pub struct AliceCanceled {
    wallet: Wallet,
}

impl StateMachine<Runtime, Error> for SwapStateMachine {
    fn next(self, event: Event, runtime: &mut Runtime) -> Result<Option<Self>, Error> {
        runtime.log_debug(format!(
            "Checking event request {} from {} for state transition",
            event.request, event.source
        ));
        match self {
            SwapStateMachine::StartTaker(swap_role) => {
                attempt_transition_to_init_taker(event, runtime, swap_role)
            }
            SwapStateMachine::StartMaker(swap_role) => {
                attempt_transition_to_init_maker(event, runtime, swap_role)
            }

            SwapStateMachine::BobInitTaker(bob_init_taker) => {
                try_bob_init_taker_to_bob_taker_maker_commit(event, runtime, bob_init_taker)
            }
            SwapStateMachine::AliceInitTaker(alice_init_taker) => {
                try_alice_init_taker_to_alice_taker_maker_commit(event, runtime, alice_init_taker)
            }

            SwapStateMachine::BobTakerMakerCommit(bob_taker_maker_commit) => {
                try_bob_taker_maker_commit_to_bob_reveal(event, runtime, bob_taker_maker_commit)
            }
            SwapStateMachine::AliceTakerMakerCommit(alice_taker_maker_commit) => {
                try_alice_taker_maker_commit_to_alice_reveal(
                    event,
                    runtime,
                    alice_taker_maker_commit,
                )
            }
            SwapStateMachine::BobInitMaker(bob_init_maker) => {
                try_bob_init_maker_to_bob_reveal(event, runtime, bob_init_maker)
            }
            SwapStateMachine::AliceInitMaker(alice_init_maker) => {
                try_alice_init_maker_to_alice_reveal(event, runtime, alice_init_maker)
            }

            SwapStateMachine::BobReveal(bob_reveal) => {
                try_bob_reveal_to_bob_fee_estimated(event, runtime, bob_reveal)
            }
            SwapStateMachine::BobFeeEstimated(bob_fee_estimated) => {
                try_bob_fee_estimated_to_bob_funded(event, runtime, bob_fee_estimated)
            }
            SwapStateMachine::BobFunded(bob_funded) => {
                try_bob_funded_to_bob_refund_procedure_signature(event, runtime, bob_funded)
            }
            SwapStateMachine::BobRefundProcedureSignatures(bob_refund_procedure_signatures) => {
                try_bob_refund_procedure_signatures_to_bob_accordant_lock(
                    event,
                    runtime,
                    bob_refund_procedure_signatures,
                )
            }
            SwapStateMachine::BobAccordantLock(bob_accordant_lock) => {
                try_bob_accordant_lock_to_bob_accordant_lock_final(
                    event,
                    runtime,
                    bob_accordant_lock,
                )
            }
            SwapStateMachine::BobAccordantLockFinal(bob_accordant_lock_final) => {
                try_bob_accordant_lock_final_to_bob_buy_final(
                    event,
                    runtime,
                    bob_accordant_lock_final,
                )
            }
            SwapStateMachine::BobBuyFinal(task) => {
                try_bob_buy_final_to_bob_buy_sweeping(event, runtime, task)
            }
            SwapStateMachine::BobBuySweeping => try_bob_buy_sweeping_to_swap_end(event, runtime),

            SwapStateMachine::BobCanceled => try_bob_canceled_to_bob_cancel_final(event, runtime),
            SwapStateMachine::BobCancelFinal => try_bob_cancel_final_to_swap_end(event, runtime),

            SwapStateMachine::BobAbortAwaitingBitcoinSweep => {
                try_awaiting_sweep_to_swap_end(event, runtime)
            }

            SwapStateMachine::AliceReveal(alice_reveal) => {
                try_alice_reveal_to_alice_core_arbitrating_setup(event, runtime, alice_reveal)
            }
            SwapStateMachine::AliceCoreArbitratingSetup(alice_core_arbitrating_setup) => {
                try_alice_core_arbitrating_setup_to_alice_arbitrating_lock_final(
                    event,
                    runtime,
                    alice_core_arbitrating_setup,
                )
            }
            SwapStateMachine::AliceArbitratingLockFinal(alice_arbitrating_lock_final) => {
                try_alice_arbitrating_lock_final_to_alice_accordant_lock(
                    event,
                    runtime,
                    alice_arbitrating_lock_final,
                )
            }
            SwapStateMachine::AliceAccordantLock(alice_accordant_lock) => {
                try_alice_accordant_lock_to_alice_buy_procedure_signature(
                    event,
                    runtime,
                    alice_accordant_lock,
                )
            }
            SwapStateMachine::AliceBuyProcedureSignature => {
                try_alice_buy_procedure_signature_to_swap_end(event, runtime)
            }

            SwapStateMachine::AliceCanceled(alice_canceled) => {
                try_alice_canceled_to_alice_refund_or_alice_punish(event, runtime, alice_canceled)
            }
            SwapStateMachine::AliceRefund(sweep_address) => {
                try_alice_refund_to_alice_refund_sweeping(event, runtime, sweep_address)
            }
            SwapStateMachine::AliceRefundSweeping => {
                try_alice_refund_sweeping_to_swap_end(event, runtime)
            }
            SwapStateMachine::SwapEnd(_) => Ok(None),
        }
    }

    fn name(&self) -> String {
        "Swap State Machine".to_string()
    }
}

pub struct SwapStateMachineExecutor {}
impl SwapStateMachineExecutor {
    pub fn execute(
        runtime: &mut Runtime,
        endpoints: &mut Endpoints,
        source: ServiceId,
        request: BusMsg,
        sm: SwapStateMachine,
    ) -> Result<Option<SwapStateMachine>, Error> {
        let request_str = request.to_string();
        let event = Event::with(endpoints, runtime.identity(), source, request);
        let sm_display = sm.to_string();
        let sm_name = sm.name();
        if let Some(new_sm) = sm.next(event, runtime)? {
            let new_sm_display = new_sm.to_string();
            // relegate state transitions staying the same to debug
            if new_sm_display == sm_display {
                runtime.log_info(format!(
                    "{} state self transition {}",
                    sm_name,
                    new_sm.bright_green_bold()
                ));
            } else {
                runtime.log_info(format!(
                    "{} state transition {} -> {}",
                    sm_name,
                    sm_display.red_bold(),
                    new_sm.bright_green_bold()
                ));
            }
            Ok(Some(new_sm))
        } else {
            runtime.log_debug(format!(
                "{} no state change for request {}",
                sm_name, request_str
            ));
            Ok(None)
        }
    }
}

fn attempt_transition_to_init_taker(
    event: Event,
    runtime: &mut Runtime,
    swap_role: SwapRole,
) -> Result<Option<SwapStateMachine>, Error> {
    match event.request {
        BusMsg::Ctl(CtlMsg::TakeSwap(InitTakerSwap {
            ref peerd,
            ref report_to,
            swap_id,
            ref key_manager,
            ref target_bitcoin_address,
            target_monero_address,
        })) => {
            if ServiceId::Swap(swap_id) != runtime.identity {
                runtime.log_error(format!(
                    "This swapd instance is not reponsible for swap_id {}",
                    swap_id
                ));
                return Ok(None);
            };
            // start watching block height changes
            runtime
                .syncer_state
                .watch_height(event.endpoints, Blockchain::Bitcoin)?;
            runtime
                .syncer_state
                .watch_height(event.endpoints, Blockchain::Monero)?;
            runtime.peer_service = peerd.clone();
            if let ServiceId::Peer(0, _) = runtime.peer_service {
                runtime.connected = false;
            } else {
                runtime.connected = true;
            }
            runtime.enquirer = Some(report_to.clone());
            let wallet = Wallet::new_taker(
                event.endpoints,
                runtime.deal.clone(),
                target_bitcoin_address.clone(),
                target_monero_address,
                key_manager.0.clone(),
                swap_id,
            )?;
            let local_params = wallet.local_params();
            let local_commit = runtime
                .taker_commit(event.endpoints, local_params.clone())
                .map_err(|err| {
                    runtime.log_error(&err);
                    runtime.report_failure(
                        event.endpoints,
                        Failure {
                            code: FailureCode::Unknown,
                            info: err.to_string(),
                        },
                    )
                })?;
            let take_swap = TakerCommit {
                commit: local_commit,
                deal: runtime.deal.clone(),
            };
            // send taker commit message to counter-party
            runtime.send_peer(event.endpoints, PeerMsg::TakerCommit(take_swap))?;
            match swap_role {
                SwapRole::Bob => Ok(Some(SwapStateMachine::BobInitTaker(BobInitTaker {
                    local_params,
                    wallet,
                }))),
                SwapRole::Alice => Ok(Some(SwapStateMachine::AliceInitTaker(AliceInitTaker {
                    local_params,
                    wallet,
                }))),
            }
        }
        BusMsg::Ctl(CtlMsg::AbortSwap) => handle_abort_swap(event, runtime),
        _ => Ok(None),
    }
}

fn attempt_transition_to_init_maker(
    event: Event,
    runtime: &mut Runtime,
    swap_role: SwapRole,
) -> Result<Option<SwapStateMachine>, Error> {
    match event.request.clone() {
        BusMsg::Ctl(CtlMsg::MakeSwap(InitMakerSwap {
            peerd,
            report_to,
            key_manager,
            swap_id,
            target_bitcoin_address,
            target_monero_address,
            commit: remote_commit,
        })) => {
            // start watching block height changes
            runtime
                .syncer_state
                .watch_height(event.endpoints, Blockchain::Bitcoin)?;
            runtime
                .syncer_state
                .watch_height(event.endpoints, Blockchain::Monero)?;
            let wallet = Wallet::new_maker(
                event.endpoints,
                runtime.deal.clone(),
                target_bitcoin_address,
                target_monero_address,
                key_manager.0,
                swap_id,
                remote_commit.clone(),
            )?;
            let local_params = wallet.local_params();
            runtime.peer_service = peerd;
            if runtime.peer_service != ServiceId::Loopback {
                runtime.connected = true;
            }
            runtime.enquirer = Some(report_to);
            let local_commit = runtime
                .maker_commit(event.endpoints, swap_id, local_params.clone())
                .map_err(|err| {
                    runtime.report_failure(
                        event.endpoints,
                        Failure {
                            code: FailureCode::Unknown,
                            info: err.to_string(),
                        },
                    )
                })?;
            // send maker commit message to counter-party
            runtime.log_trace(format!("sending peer MakerCommit msg {}", &local_commit));
            runtime.send_peer(event.endpoints, PeerMsg::MakerCommit(local_commit))?;
            match swap_role {
                SwapRole::Bob => Ok(Some(SwapStateMachine::BobInitMaker(BobInitMaker {
                    local_params,
                    remote_commit,
                    wallet,
                }))),
                SwapRole::Alice => Ok(Some(SwapStateMachine::AliceInitMaker(AliceInitMaker {
                    local_params,
                    remote_commit,
                    wallet,
                }))),
            }
        }
        BusMsg::Ctl(CtlMsg::AbortSwap) => handle_abort_swap(event, runtime),
        _ => Ok(None),
    }
}

fn try_bob_init_taker_to_bob_taker_maker_commit(
    event: Event,
    runtime: &mut Runtime,
    bob_init_taker: BobInitTaker,
) -> Result<Option<SwapStateMachine>, Error> {
    let BobInitTaker {
        local_params,
        mut wallet,
    } = bob_init_taker;
    match event.request.clone() {
        BusMsg::P2p(PeerMsg::DealNotFound(_)) => {
            runtime.log_error(format!(
                "Taken deal {} was not found by the maker, aborting this swap.",
                runtime.deal.id().swap_id(),
            ));
            // just cancel the swap, no additional logic required
            handle_bob_abort_swap(event, runtime, wallet)
        }
        BusMsg::P2p(PeerMsg::MakerCommit(remote_commit)) => {
            runtime.log_debug("Received remote maker commitment");
            let reveal = wallet.handle_maker_commit(remote_commit.clone(), runtime.swap_id)?;
            runtime.log_debug("Wallet handled maker commit and produced reveal");
            runtime.send_peer(event.endpoints, PeerMsg::Reveal(reveal))?;
            runtime.log_trace("Sent reveal peer message to peerd");
            Ok(Some(SwapStateMachine::BobTakerMakerCommit(
                BobTakerMakerCommit {
                    local_params,
                    wallet,
                    remote_commit,
                },
            )))
        }
        BusMsg::Ctl(CtlMsg::AbortSwap) => handle_bob_abort_swap(event, runtime, wallet),
        _ => Ok(None),
    }
}

fn try_alice_init_taker_to_alice_taker_maker_commit(
    event: Event,
    runtime: &mut Runtime,
    bob_init_taker: AliceInitTaker,
) -> Result<Option<SwapStateMachine>, Error> {
    let AliceInitTaker {
        local_params,
        mut wallet,
    } = bob_init_taker;
    match event.request {
        BusMsg::P2p(PeerMsg::DealNotFound(_)) => {
            runtime.log_error(format!(
                "Taken deal {} was not found by the maker, aborting this swap.",
                runtime.deal.id().swap_id(),
            ));
            // just cancel the swap, no additional logic required
            handle_abort_swap(event, runtime)
        }
        BusMsg::P2p(PeerMsg::MakerCommit(remote_commit)) => {
            runtime.log_debug("Received remote maker commitment");
            let reveal = wallet.handle_maker_commit(remote_commit.clone(), runtime.swap_id)?;
            runtime.log_debug("Wallet handled maker commit and produced reveal");
            runtime.send_peer(event.endpoints, PeerMsg::Reveal(reveal))?;
            runtime.log_info("Sent reveal peer message to peerd");
            Ok(Some(SwapStateMachine::AliceTakerMakerCommit(
                AliceTakerMakerCommit {
                    local_params,
                    wallet,
                    remote_commit,
                },
            )))
        }
        BusMsg::Ctl(CtlMsg::AbortSwap) => handle_abort_swap(event, runtime),
        _ => Ok(None),
    }
}

fn try_bob_taker_maker_commit_to_bob_reveal(
    event: Event,
    runtime: &mut Runtime,
    bob_taker_maker_commit: BobTakerMakerCommit,
) -> Result<Option<SwapStateMachine>, Error> {
    let BobTakerMakerCommit {
        local_params,
        remote_commit,
        wallet,
    } = bob_taker_maker_commit;
    attempt_transition_to_bob_reveal(event, runtime, local_params, remote_commit, wallet)
}

fn try_alice_taker_maker_commit_to_alice_reveal(
    event: Event,
    runtime: &mut Runtime,
    alice_taker_maker_commit: AliceTakerMakerCommit,
) -> Result<Option<SwapStateMachine>, Error> {
    let AliceTakerMakerCommit {
        local_params,
        remote_commit,
        wallet,
    } = alice_taker_maker_commit;
    attempt_transition_to_alice_reveal(event, runtime, local_params, remote_commit, wallet)
}

fn try_bob_init_maker_to_bob_reveal(
    event: Event,
    runtime: &mut Runtime,
    bob_init_maker: BobInitMaker,
) -> Result<Option<SwapStateMachine>, Error> {
    let BobInitMaker {
        local_params,
        remote_commit,
        wallet,
    } = bob_init_maker;
    attempt_transition_to_bob_reveal(event, runtime, local_params, remote_commit, wallet)
}

fn try_alice_init_maker_to_alice_reveal(
    event: Event,
    runtime: &mut Runtime,
    alice_init_maker: AliceInitMaker,
) -> Result<Option<SwapStateMachine>, Error> {
    let AliceInitMaker {
        local_params,
        remote_commit,
        wallet,
    } = alice_init_maker;
    attempt_transition_to_alice_reveal(event, runtime, local_params, remote_commit, wallet)
}

fn try_bob_reveal_to_bob_fee_estimated(
    mut event: Event,
    runtime: &mut Runtime,
    bob_reveal: BobReveal,
) -> Result<Option<SwapStateMachine>, Error> {
    let BobReveal {
        local_params,
        remote_params,
        wallet,
    } = bob_reveal;
    match &event.request {
        BusMsg::Sync(SyncMsg::Event(SyncEvent::FeeEstimation(FeeEstimation {
            fee_estimations:
                FeeEstimations::BitcoinFeeEstimation {
                    high_priority_sats_per_kvbyte,
                    ..
                },
            ..
        }))) => {
            // FIXME handle low priority as well
            runtime.log_info(format!("Fee: {} sat/kvB", high_priority_sats_per_kvbyte));
            runtime.log_debug("Sending funding info to farcasterd");
            let funding_address = wallet
                .funding_address()
                .expect("Am Bob, so have funding address");
            let required_funding_amount = runtime.ask_bob_to_fund(
                *high_priority_sats_per_kvbyte,
                funding_address.clone(),
                event.endpoints,
            )?;

            runtime.log_debug(format!("Watch arbitrating funding {}", funding_address));
            let watch_addr_task = runtime
                .syncer_state
                .watch_addr_btc(funding_address, TxLabel::Funding);
            event.send_sync_service(
                runtime.syncer_state.bitcoin_syncer(),
                SyncMsg::Task(watch_addr_task),
            )?;
            Ok(Some(SwapStateMachine::BobFeeEstimated(BobFeeEstimated {
                local_params,
                remote_params,
                wallet,
                required_funding_amount,
            })))
        }
        BusMsg::Ctl(CtlMsg::AbortSwap) => handle_bob_abort_swap(event, runtime, wallet),
        _ => Ok(None),
    }
}

fn try_bob_fee_estimated_to_bob_funded(
    mut event: Event,
    runtime: &mut Runtime,
    bob_reveal: BobFeeEstimated,
) -> Result<Option<SwapStateMachine>, Error> {
    let BobFeeEstimated {
        local_params,
        remote_params,
        mut wallet,
        required_funding_amount,
    } = bob_reveal;
    match &event.request {
        BusMsg::Sync(SyncMsg::Event(SyncEvent::AddressTransaction(AddressTransaction {
            id,
            amount,
            tx,
            ..
        }))) if runtime.syncer_state.tasks.watched_addrs.get(id) == Some(&TxLabel::Funding)
            && runtime.syncer_state.awaiting_funding =>
        {
            let tx = bitcoin::Transaction::deserialize(
                &tx.iter().flatten().copied().collect::<Vec<u8>>(),
            )?;
            runtime.log_info(format!(
                "Received AddressTransaction, processing tx {}",
                &tx.txid().tx_hash()
            ));
            log_tx_seen(runtime.swap_id, &TxLabel::Funding, &tx.txid());
            runtime.syncer_state.awaiting_funding = false;
            // If the bitcoin amount does not match the expected funding amount, abort the swap
            let amount = bitcoin::Amount::from_sat(*amount);
            // Abort the swap in case of bad funding amount
            if amount != required_funding_amount {
                // incorrect funding, start aborting procedure
                let msg = format!("Incorrect amount funded. Required: {}, Funded: {}. Do not fund this swap anymore, will abort and atttempt to sweep the Bitcoin to the provided address.", amount, required_funding_amount);
                runtime.log_error(&msg);
                runtime.report_progress_message(event.endpoints, msg)?;
                return handle_bob_abort_swap(event, runtime, wallet);
            } else {
                // funding completed, amount is correct
                event.send_ctl_service(
                    ServiceId::Farcasterd,
                    CtlMsg::FundingCompleted(Blockchain::Bitcoin),
                )?;
            }

            // process tx with wallet
            wallet.process_funding_tx(Tx::Funding(tx), runtime.swap_id)?;
            let core_arb_setup = wallet.create_core_arb(runtime.swap_id)?;

            // register a watch task for arb lock, cancel, and refund
            for (&tx, tx_label) in [
                &core_arb_setup.lock,
                &core_arb_setup.cancel,
                &core_arb_setup.refund,
            ]
            .iter()
            .zip([TxLabel::Lock, TxLabel::Cancel, TxLabel::Refund])
            {
                runtime.log_debug(format!("register watch {} tx", tx_label.label()));
                let txid = tx.clone().extract_tx().txid();
                let task = runtime.syncer_state.watch_tx_btc(txid, tx_label);
                event.send_sync_service(
                    runtime.syncer_state.bitcoin_syncer(),
                    SyncMsg::Task(task),
                )?;
            }

            // Set the monero address creation height for Bob before setting the first checkpoint
            if runtime.monero_address_creation_height.is_none() {
                runtime.monero_address_creation_height =
                    Some(runtime.syncer_state.height(Blockchain::Monero));
            }

            // checkpoint swap pre lock bob
            runtime.log_debug("checkpointing bob pre lock state");
            // transition to new state
            let new_ssm = SwapStateMachine::BobFunded(BobFunded {
                local_params,
                remote_params,
                wallet,
            });
            runtime.checkpoint_state(
                event.endpoints,
                Some(PeerMsg::CoreArbitratingSetup(core_arb_setup.clone())),
                new_ssm.clone(),
            )?;

            // send the message to counter-party
            runtime.log_debug("sending core arb setup to peer");
            runtime.send_peer(
                event.endpoints,
                PeerMsg::CoreArbitratingSetup(core_arb_setup),
            )?;
            Ok(Some(new_ssm))
        }
        BusMsg::Ctl(CtlMsg::AbortSwap) => handle_bob_abort_swap(event, runtime, wallet),
        _ => Ok(None),
    }
}

fn try_bob_funded_to_bob_refund_procedure_signature(
    mut event: Event,
    runtime: &mut Runtime,
    bob_funded: BobFunded,
) -> Result<Option<SwapStateMachine>, Error> {
    let BobFunded {
        local_params,
        remote_params,
        mut wallet,
    } = bob_funded;
    match &event.request {
        BusMsg::P2p(PeerMsg::RefundProcedureSignatures(refund_proc)) => {
            runtime.log_debug("Processing refund proc sig with wallet.");
            let HandleRefundProcedureSignaturesRes {
                buy_procedure_signature,
                lock_tx,
                cancel_tx,
                refund_tx,
            } = wallet.handle_refund_procedure_signatures(refund_proc.clone(), runtime.swap_id)?;
            // Process and broadcast lock tx
            log_tx_created(runtime.swap_id, TxLabel::Lock);
            // Process params, aggregate and watch xmr address
            if let (Params::Bob(bob_params), Params::Alice(alice_params)) =
                (&local_params, &remote_params)
            {
                let (spend, view) = aggregate_xmr_spend_view(alice_params, bob_params);
                let txlabel = TxLabel::AccLock;
                let task = runtime
                    .syncer_state
                    .watch_addr_xmr(spend, view, txlabel, None);
                event
                    .send_sync_service(runtime.syncer_state.monero_syncer(), SyncMsg::Task(task))?
            } else {
                runtime
                    .log_error("On Bob state, but local params not Bob or remote params not Alice");
            }
            // Handle Cancel and Refund transaction
            log_tx_created(runtime.swap_id, TxLabel::Cancel);
            log_tx_created(runtime.swap_id, TxLabel::Refund);
            runtime.txs.insert(TxLabel::Cancel, cancel_tx);
            runtime.txs.insert(TxLabel::Refund, refund_tx);
            // register a watch task for buy tx.
            // registration performed now already to ensure it's present in checkpoint.
            runtime.log_debug("register watch buy tx task");
            let buy_tx = buy_procedure_signature.buy.clone().extract_tx();
            let task = runtime
                .syncer_state
                .watch_tx_btc(buy_tx.txid(), TxLabel::Buy);
            event.send_sync_service(runtime.syncer_state.bitcoin_syncer(), SyncMsg::Task(task))?;
            // Checkpoint BobRefundProcedureSignatures
            let new_ssm =
                SwapStateMachine::BobRefundProcedureSignatures(BobRefundProcedureSignatures {
                    local_params,
                    remote_params,
                    wallet,
                    buy_procedure_signature,
                });
            runtime.log_debug("Checkpointing bob refund signature swapd state.");
            // manually add lock_tx to pending broadcasts to ensure it's checkpointed
            runtime
                .syncer_state
                .broadcast(lock_tx.clone(), TxLabel::Lock);
            runtime.checkpoint_state(event.endpoints, None, new_ssm.clone())?;
            runtime.broadcast(lock_tx, TxLabel::Lock, event.endpoints)?;
            Ok(Some(new_ssm))
        }
        BusMsg::Ctl(CtlMsg::AbortSwap) => handle_bob_abort_swap(event, runtime, wallet),
        _ => Ok(None),
    }
}

fn try_bob_refund_procedure_signatures_to_bob_accordant_lock(
    mut event: Event,
    runtime: &mut Runtime,
    bob_refund_procedure_signatures: BobRefundProcedureSignatures,
) -> Result<Option<SwapStateMachine>, Error> {
    let BobRefundProcedureSignatures {
        local_params,
        remote_params,
        wallet,
        buy_procedure_signature,
    } = bob_refund_procedure_signatures;
    match &event.request {
        BusMsg::Sync(SyncMsg::Event(SyncEvent::AddressTransaction(AddressTransaction {
            id,
            hash,
            amount,
            block: _,
            tx: _,
            incoming,
        }))) if runtime.syncer_state.tasks.watched_addrs.contains_key(id)
            && runtime.syncer_state.is_watched_addr(&TxLabel::AccLock)
            && runtime.syncer_state.tasks.watched_addrs.get(id) == Some(&TxLabel::AccLock)
            && *incoming =>
        {
            let amount = monero::Amount::from_pico(*amount);
            if amount < runtime.deal.parameters.accordant_amount {
                runtime.log_warn(format!(
                    "Not enough monero locked: expected {}, found {}",
                    runtime.deal.parameters.accordant_amount, amount
                ));
                return Ok(None);
            }
            if let Some(tx_label) = runtime.syncer_state.tasks.watched_addrs.remove(id) {
                let abort_task = runtime.syncer_state.abort_task(*id);
                let watch_tx = runtime.syncer_state.watch_tx_xmr(hash.clone(), tx_label);
                event.send_sync_service(
                    runtime.syncer_state.monero_syncer(),
                    SyncMsg::Task(watch_tx),
                )?;
                event.send_sync_service(
                    runtime.syncer_state.monero_syncer(),
                    SyncMsg::Task(abort_task),
                )?;
            }
            Ok(Some(SwapStateMachine::BobAccordantLock(BobAccordantLock {
                local_params,
                remote_params,
                wallet,
                buy_procedure_signature,
            })))
        }
        _ => handle_bob_swap_interrupt_after_lock(event, runtime),
    }
}

fn try_bob_accordant_lock_to_bob_accordant_lock_final(
    event: Event,
    runtime: &mut Runtime,
    bob_accordant_lock: BobAccordantLock,
) -> Result<Option<SwapStateMachine>, Error> {
    let BobAccordantLock {
        local_params,
        remote_params,
        wallet,
        buy_procedure_signature,
    } = bob_accordant_lock;
    match event.request {
        BusMsg::Sync(SyncMsg::Event(SyncEvent::TransactionConfirmations(
            TransactionConfirmations {
                id,
                confirmations: Some(confirmations),
                ..
            },
        ))) if runtime
            .temporal_safety
            .final_tx(confirmations, Blockchain::Monero)
            && runtime.syncer_state.tasks.watched_txs.get(&id) == Some(&TxLabel::AccLock) =>
        {
            runtime.send_peer(
                event.endpoints,
                PeerMsg::BuyProcedureSignature(buy_procedure_signature),
            )?;
            Ok(Some(SwapStateMachine::BobAccordantLockFinal(
                BobAccordantLockFinal {
                    local_params,
                    remote_params,
                    wallet,
                },
            )))
        }
        _ => handle_bob_swap_interrupt_after_lock(event, runtime),
    }
}

fn try_bob_accordant_lock_final_to_bob_buy_final(
    mut event: Event,
    runtime: &mut Runtime,
    bob_accordant_lock_final: BobAccordantLockFinal,
) -> Result<Option<SwapStateMachine>, Error> {
    let BobAccordantLockFinal {
        local_params,
        remote_params,
        mut wallet,
    } = bob_accordant_lock_final;
    match event.request {
        BusMsg::Sync(SyncMsg::Event(SyncEvent::TransactionConfirmations(
            TransactionConfirmations {
                id,
                confirmations: Some(confirmations),
                ..
            },
        ))) if runtime
            .temporal_safety
            .final_tx(confirmations, Blockchain::Bitcoin)
            && runtime.syncer_state.tasks.watched_txs.get(&id) == Some(&TxLabel::Buy)
            && runtime.syncer_state.tasks.txids.contains_key(&TxLabel::Buy) =>
        {
            runtime.log_warn(
                "Peerd might crash, just ignore it, counterparty closed \
                    connection, because they are done with the swap, but you don't need it anymore either!"
            );
            let (txlabel, txid) = runtime
                .syncer_state
                .tasks
                .txids
                .remove_entry(&TxLabel::Buy)
                .unwrap();
            let task = runtime.syncer_state.retrieve_tx_btc(txid, txlabel);
            event.send_sync_service(runtime.syncer_state.bitcoin_syncer(), SyncMsg::Task(task))?;
            Ok(Some(SwapStateMachine::BobAccordantLockFinal(
                BobAccordantLockFinal {
                    local_params,
                    remote_params,
                    wallet,
                },
            )))
        }
        BusMsg::Sync(SyncMsg::Event(SyncEvent::TransactionRetrieved(TransactionRetrieved {
            id,
            tx: Some(tx),
        }))) if matches!(
            runtime.syncer_state.tasks.retrieving_txs.remove(&id),
            Some((TxLabel::Buy, _))
        ) =>
        {
            log_tx_seen(runtime.swap_id, &TxLabel::Buy, &tx.txid());
            let sweep_xmr = wallet.process_buy_tx(
                tx,
                event.endpoints,
                runtime.swap_id,
                runtime.monero_address_creation_height,
            )?;
            let task = runtime.syncer_state.sweep_xmr(sweep_xmr.clone(), true);
            let sweep_address = if let Task::SweepAddress(sweep_address) = task {
                sweep_address
            } else {
                return Ok(None);
            };
            runtime.log_monero_maturity(sweep_xmr.destination_address);
            Ok(Some(SwapStateMachine::BobBuyFinal(sweep_address)))
        }
        _ => handle_bob_swap_interrupt_after_lock(event, runtime),
    }
}

fn try_bob_buy_final_to_bob_buy_sweeping(
    mut event: Event,
    runtime: &mut Runtime,
    task: SweepAddress,
) -> Result<Option<SwapStateMachine>, Error> {
    match event.request {
        BusMsg::Sync(SyncMsg::Event(SyncEvent::TransactionConfirmations(
            TransactionConfirmations {
                confirmations: Some(confirmations),
                ..
            },
        ))) if confirmations >= runtime.temporal_safety.sweep_monero_thr => {
            // safe cast
            let request = SyncMsg::Task(Task::SweepAddress(task));
            runtime.log_info(format!(
                "Monero are spendable now (height {}), sweeping ephemeral wallet",
                runtime.syncer_state.monero_height.label()
            ));
            event.send_sync_service(runtime.syncer_state.monero_syncer(), request)?;
            Ok(Some(SwapStateMachine::BobBuySweeping))
        }
        _ => Ok(None),
    }
}

fn try_bob_cancel_final_to_swap_end(
    mut event: Event,
    runtime: &mut Runtime,
) -> Result<Option<SwapStateMachine>, Error> {
    match event.request {
        BusMsg::Sync(SyncMsg::Event(SyncEvent::TransactionConfirmations(
            TransactionConfirmations {
                id,
                confirmations: Some(confirmations),
                ..
            },
        ))) if runtime
            .temporal_safety
            .final_tx(confirmations, Blockchain::Bitcoin) =>
        {
<<<<<<< HEAD
            match runtime.syncer_state.tasks.watched_txs.get(&id) {
                Some(&TxLabel::Refund) => {
                    runtime.syncer_state.handle_tx_confs(
                        &id,
                        &Some(confirmations),
                        runtime.swap_id(),
                        runtime.temporal_safety.btc_finality_thr,
                    );
                    let abort_all = Task::Abort(Abort {
                        task_target: TaskTarget::AllTasks,
                        respond: Boolean::False,
                    });
                    event.send_sync_service(
                        runtime.syncer_state.monero_syncer(),
                        SyncMsg::Task(abort_all.clone()),
                    )?;
                    event.send_sync_service(
                        runtime.syncer_state.bitcoin_syncer(),
                        SyncMsg::Task(abort_all),
                    )?;
                    // remove txs to invalidate outdated states
                    runtime.txs.remove(&TxLabel::Cancel);
                    runtime.txs.remove(&TxLabel::Refund);
                    runtime.txs.remove(&TxLabel::Buy);
                    runtime.txs.remove(&TxLabel::Punish);
                    // send swap outcome to farcasterd
                    Ok(Some(SwapStateMachine::SwapEnd(Outcome::FailureRefund)))
                }
                Some(&TxLabel::Punish) => {
                    let abort_all = Task::Abort(Abort {
                        task_target: TaskTarget::AllTasks,
                        respond: Boolean::False,
                    });
                    event.send_sync_service(
                        runtime.syncer_state.monero_syncer(),
                        SyncMsg::Task(abort_all.clone()),
                    )?;
                    event.send_sync_service(
                        runtime.syncer_state.bitcoin_syncer(),
                        SyncMsg::Task(abort_all),
                    )?;
                    // remove txs to invalidate outdated states
                    runtime.txs.remove(&TxLabel::Cancel);
                    runtime.txs.remove(&TxLabel::Refund);
                    runtime.txs.remove(&TxLabel::Buy);
                    Ok(Some(SwapStateMachine::SwapEnd(Outcome::FailurePunish)))
                }
                _ => Ok(None),
            }
        }

        BusMsg::Sync(SyncMsg::Event(SyncEvent::AddressTransaction(AddressTransaction {
            id,
            ref hash,
            incoming,
            ..
        }))) if runtime.syncer_state.tasks.watched_addrs.get(&id) == Some(&TxLabel::Cancel)
            && !incoming =>
        {
            let txid = bitcoin::Txid::from_slice(hash).expect("should serialize to valid txid");
            if txid
                != *runtime
                    .syncer_state
                    .tasks
                    .txids
                    .get(&TxLabel::Refund)
                    .expect("should be watching Refund on CancelFinal")
                && Some(txid)
                    != runtime
                        .syncer_state
                        .tasks
                        .txids
                        .get(&TxLabel::Punish)
                        .copied()
            {
                let watch_punish_task = runtime.syncer_state.watch_tx_btc(txid, TxLabel::Punish);
                event.send_sync_service(
                    runtime.syncer_state.bitcoin_syncer(),
                    SyncMsg::Task(watch_punish_task),
                )?;
            }
            Ok(None)
=======
            let abort_all = Task::Abort(Abort {
                task_target: TaskTarget::AllTasks,
                respond: Boolean::False,
            });
            event.send_sync_service(
                runtime.syncer_state.monero_syncer(),
                SyncMsg::Task(abort_all.clone()),
            )?;
            event.send_sync_service(
                runtime.syncer_state.bitcoin_syncer(),
                SyncMsg::Task(abort_all),
            )?;
            // remove txs to invalidate outdated states
            runtime.txs.remove(&TxLabel::Cancel);
            runtime.txs.remove(&TxLabel::Refund);
            runtime.txs.remove(&TxLabel::Buy);
            runtime.txs.remove(&TxLabel::Punish);
            // send swap outcome to farcasterd
            Ok(Some(SwapStateMachine::SwapEnd(Outcome::FailureRefund)))
>>>>>>> 110a3d1c
        }

        _ => Ok(None),
    }
}

fn try_bob_canceled_to_bob_cancel_final(
    event: Event,
    runtime: &mut Runtime,
) -> Result<Option<SwapStateMachine>, Error> {
    match event.request {
        // If Cancel Broadcast failed, then we need to go into Buy
        BusMsg::Sync(SyncMsg::Event(SyncEvent::TransactionConfirmations(
            TransactionConfirmations {
                id,
                confirmations: Some(confirmations),
                ..
            },
        ))) if runtime
            .temporal_safety
            .final_tx(confirmations, Blockchain::Bitcoin)
            && runtime.syncer_state.tasks.watched_txs.get(&id) == Some(&TxLabel::Cancel)
            && runtime.txs.contains_key(&TxLabel::Refund) =>
        {
            runtime.log_trace("Bob publishes refund tx");
            if !runtime.temporal_safety.safe_refund(confirmations) {
                runtime.log_warn("Publishing refund tx, but we might already have been punished");
            }
            let (tx_label, refund_tx) = runtime.txs.remove_entry(&TxLabel::Refund).unwrap();
            runtime.broadcast(refund_tx, tx_label, event.endpoints)?;
            Ok(Some(SwapStateMachine::BobCancelFinal))
        }
        _ => Ok(None),
    }
}

fn try_awaiting_sweep_to_swap_end(
    mut event: Event,
    runtime: &mut Runtime,
) -> Result<Option<SwapStateMachine>, Error> {
    match event.request {
        BusMsg::Sync(SyncMsg::Event(SyncEvent::TaskAborted(TaskAborted { ref id, .. })))
            if id.len() == 1 && runtime.syncer_state.tasks.sweeping_addr == Some(id[0]) =>
        {
            event.send_client_ctl(
                ServiceId::Farcasterd,
                CtlMsg::FundingCanceled(Blockchain::Bitcoin),
            )?;
            runtime.log_info("Aborted swap.");
            Ok(Some(SwapStateMachine::SwapEnd(Outcome::FailureAbort)))
        }

        BusMsg::Sync(SyncMsg::Event(SyncEvent::SweepSuccess(SweepSuccess { id, .. })))
            if runtime.syncer_state.tasks.sweeping_addr == Some(id) =>
        {
            event.send_client_ctl(
                ServiceId::Farcasterd,
                CtlMsg::FundingCanceled(Blockchain::Bitcoin),
            )?;
            runtime.log_info("Aborted swap.");
            Ok(Some(SwapStateMachine::SwapEnd(Outcome::FailureAbort)))
        }
        _ => Ok(None),
    }
}

fn try_alice_reveal_to_alice_core_arbitrating_setup(
    mut event: Event,
    runtime: &mut Runtime,
    alice_reveal: AliceReveal,
) -> Result<Option<SwapStateMachine>, Error> {
    let AliceReveal {
        local_params,
        remote_params,
        mut wallet,
    } = alice_reveal;
    match event.request.clone() {
        BusMsg::P2p(PeerMsg::CoreArbitratingSetup(setup)) => {
            // register a watch task for arb lock, cancel, and refund
            for (&tx, tx_label) in [&setup.lock, &setup.cancel, &setup.refund].iter().zip([
                TxLabel::Lock,
                TxLabel::Cancel,
                TxLabel::Refund,
            ]) {
                runtime.log_debug(format!("Register watch {} tx", tx_label));
                let txid = tx.clone().extract_tx().txid();
                let task = runtime.syncer_state.watch_tx_btc(txid, tx_label);
                event.send_sync_service(
                    runtime.syncer_state.bitcoin_syncer(),
                    SyncMsg::Task(task),
                )?;
            }
            // handle the core arbitrating setup message with the wallet
            runtime.log_debug("Handling core arb setup with wallet");
            let HandleCoreArbitratingSetupRes {
                refund_procedure_signatures,
                cancel_tx,
                punish_tx,
            } = wallet.handle_core_arbitrating_setup(setup, runtime.swap_id)?;
            // handle Cancel and Punish transactions
            log_tx_created(runtime.swap_id, TxLabel::Cancel);
            runtime.txs.insert(TxLabel::Cancel, cancel_tx);
            log_tx_created(runtime.swap_id, TxLabel::Punish);
            runtime.txs.insert(TxLabel::Punish, punish_tx);
            // checkpoint alice pre lock bob
            let new_ssm = SwapStateMachine::AliceCoreArbitratingSetup(AliceCoreArbitratingSetup {
                local_params,
                remote_params,
                wallet,
            });
            runtime.log_debug("checkpointing alice pre lock state");
            runtime.checkpoint_state(
                event.endpoints,
                Some(PeerMsg::RefundProcedureSignatures(
                    refund_procedure_signatures.clone(),
                )),
                new_ssm.clone(),
            )?;
            // send refund procedure signature message to counter-party
            runtime.log_debug("sending refund proc sig to peer");
            runtime.send_peer(
                event.endpoints,
                PeerMsg::RefundProcedureSignatures(refund_procedure_signatures),
            )?;
            Ok(Some(new_ssm))
        }
        BusMsg::Ctl(CtlMsg::AbortSwap) => handle_abort_swap(event, runtime),
        _ => Ok(None),
    }
}

fn try_alice_core_arbitrating_setup_to_alice_arbitrating_lock_final(
    mut event: Event,
    runtime: &mut Runtime,
    alice_core_arbitrating_setup: AliceCoreArbitratingSetup,
) -> Result<Option<SwapStateMachine>, Error> {
    let AliceCoreArbitratingSetup {
        local_params,
        remote_params,
        wallet,
    } = alice_core_arbitrating_setup;
    match event.request {
        BusMsg::Sync(SyncMsg::Event(SyncEvent::TransactionConfirmations(
            TransactionConfirmations {
                id,
                confirmations: Some(confirmations),
                ..
            },
        ))) if runtime
            .temporal_safety
            .final_tx(confirmations, Blockchain::Bitcoin)
            && runtime.syncer_state.tasks.watched_txs.get(&id) == Some(&TxLabel::Lock) =>
        {
            // TODO: implement state management here?
            if let (Params::Alice(alice_params), Params::Bob(bob_params)) =
                (&local_params, &remote_params)
            {
                let (spend, view) = aggregate_xmr_spend_view(alice_params, bob_params);
                // Set the monero address creation height for Alice right after the first aggregation
                if runtime.monero_address_creation_height.is_none() {
                    runtime.monero_address_creation_height =
                        Some(runtime.syncer_state.height(Blockchain::Monero));
                }
                let viewpair = monero::ViewPair { spend, view };
                let address =
                    monero::Address::from_viewpair(runtime.syncer_state.network.into(), &viewpair);
                let swap_id = runtime.swap_id();
                let amount = runtime.deal.parameters.accordant_amount;
                let funding_info = MoneroFundingInfo {
                    swap_id,
                    address,
                    amount,
                };
                let txlabel = TxLabel::AccLock;
                let watch_addr_task = runtime.syncer_state.watch_addr_xmr(
                    spend,
                    view,
                    txlabel,
                    runtime.monero_address_creation_height,
                );
                event.send_sync_service(
                    runtime.syncer_state.monero_syncer(),
                    SyncMsg::Task(watch_addr_task),
                )?;
                Ok(Some(SwapStateMachine::AliceArbitratingLockFinal(
                    AliceArbitratingLockFinal {
                        wallet,
                        required_funding_amount: amount,
                        funding_info,
                    },
                )))
            } else {
                runtime.log_error("local_params not Alice or remote_params not Bob on state Alice");
                Ok(None)
            }
        }
        _ => handle_alice_swap_interrupt_after_lock(event, runtime, wallet),
    }
}

fn try_alice_arbitrating_lock_final_to_alice_accordant_lock(
    mut event: Event,
    runtime: &mut Runtime,
    alice_arbitrating_lock_final: AliceArbitratingLockFinal,
) -> Result<Option<SwapStateMachine>, Error> {
    let AliceArbitratingLockFinal {
        wallet,
        funding_info,
        required_funding_amount,
    } = alice_arbitrating_lock_final;
    match event.request {
        BusMsg::Sync(SyncMsg::Event(SyncEvent::Empty(id)))
            if runtime.syncer_state.tasks.watched_addrs.get(&id) == Some(&TxLabel::AccLock) =>
        {
            runtime.log_info(format!(
                "Send {} to {}",
                funding_info.amount.bright_green_bold(),
                funding_info.address.addr(),
            ));
            runtime.syncer_state.awaiting_funding = true;
            if let Some(enquirer) = runtime.enquirer.clone() {
                event.send_ctl_service(
                    enquirer,
                    CtlMsg::FundingInfo(FundingInfo::Monero(funding_info.clone())),
                )?;
            }
            Ok(Some(SwapStateMachine::AliceArbitratingLockFinal(
                AliceArbitratingLockFinal {
                    wallet,
                    funding_info,
                    required_funding_amount,
                },
            )))
        }

        // warn user about funding if we're close to cancel becoming valid,
        // and remain in AliceArbitratingLockFinal state
        BusMsg::Sync(SyncMsg::Event(SyncEvent::TransactionConfirmations(
            TransactionConfirmations {
                id,
                confirmations: Some(confirmations),
                ..
            },
        ))) if runtime
            .temporal_safety
            .final_tx(confirmations, Blockchain::Bitcoin)
            && runtime.syncer_state.tasks.watched_txs.get(&id) == Some(&TxLabel::Lock)
            && runtime
                .temporal_safety
                .stop_funding_before_cancel(confirmations)
            && runtime.syncer_state.awaiting_funding =>
        {
            runtime.log_warn("Alice, the swap may be cancelled soon. Do not fund anymore");
            event.complete_ctl_service(
                ServiceId::Farcasterd,
                CtlMsg::FundingCanceled(Blockchain::Monero),
            )?;
            runtime.syncer_state.awaiting_funding = false;
            Ok(Some(SwapStateMachine::AliceArbitratingLockFinal(
                AliceArbitratingLockFinal {
                    wallet,
                    funding_info,
                    required_funding_amount,
                },
            )))
        }

        BusMsg::Sync(SyncMsg::Event(SyncEvent::AddressTransaction(AddressTransaction {
            id,
            ref hash,
            amount,
            ref block,
            ref tx,
            incoming,
        }))) if runtime.syncer_state.tasks.watched_addrs.get(&id) == Some(&TxLabel::AccLock)
            && incoming =>
        {
            runtime.log_debug(format!(
                "Event details: {} {:?} {} {:?} {:?}",
                id, hash, amount, block, tx
            ));
            let txlabel = TxLabel::AccLock;
            let task = runtime.syncer_state.watch_tx_xmr(hash.clone(), txlabel);
            if runtime.syncer_state.awaiting_funding {
                event.send_ctl_service(
                    ServiceId::Farcasterd,
                    CtlMsg::FundingCompleted(Blockchain::Monero),
                )?;
                runtime.syncer_state.awaiting_funding = false;
            }
            event.send_sync_service(runtime.syncer_state.monero_syncer(), SyncMsg::Task(task))?;
            if runtime
                .syncer_state
                .tasks
                .watched_addrs
                .remove(&id)
                .is_some()
            {
                let abort_task = runtime.syncer_state.abort_task(id);
                event.send_sync_service(
                    runtime.syncer_state.monero_syncer(),
                    SyncMsg::Task(abort_task),
                )?;
            }

            match amount.cmp(&required_funding_amount.as_pico()) {
                // Underfunding
                Ordering::Less => {
                    // Alice still views underfunding as valid in the hope that Bob still passes her BuyProcSig
                    let msg = format!(
                                    "Too small amount funded. Required: {}, Funded: {}. Do not fund this swap anymore, will attempt to refund.",
                                    required_funding_amount,
                                    monero::Amount::from_pico(amount)
                                );
                    runtime.log_error(&msg);
                    runtime.report_progress_message(event.endpoints, msg)?;
                }
                // Overfunding
                Ordering::Greater => {
                    // Alice overfunded. To ensure that she does not publish the buy transaction
                    // if Bob gives her the BuySig, go straight to AliceCanceled
                    let msg = format!(
                                    "Too big amount funded. Required: {}, Funded: {}. Do not fund this swap anymore, will attempt to refund.",
                                    required_funding_amount,
                                    monero::Amount::from_pico(amount)
                                );
                    runtime.log_error(&msg);
                    runtime.report_progress_message(event.endpoints, msg)?;
                    // Alice moves on to AliceCanceled despite not broadcasting the cancel transaction.
                    return Ok(Some(SwapStateMachine::AliceCanceled(AliceCanceled {
                        wallet,
                    })));
                }
                // Funding Exact
                Ordering::Equal => {}
            }

            Ok(Some(SwapStateMachine::AliceAccordantLock(
                AliceAccordantLock { wallet },
            )))
        }
        _ => handle_alice_swap_interrupt_after_lock(event, runtime, wallet),
    }
}

fn try_alice_accordant_lock_to_alice_buy_procedure_signature(
    mut event: Event,
    runtime: &mut Runtime,
    alice_accordant_lock: AliceAccordantLock,
) -> Result<Option<SwapStateMachine>, Error> {
    let AliceAccordantLock { mut wallet } = alice_accordant_lock;

    match event.request.clone() {
        BusMsg::P2p(PeerMsg::BuyProcedureSignature(buy_procedure_signature)) => {
            // register a watch task for buy
            runtime.log_debug("Registering watch buy tx task");
            let txid = buy_procedure_signature.buy.clone().extract_tx().txid();
            let task = runtime.syncer_state.watch_tx_btc(txid, TxLabel::Buy);
            event.send_sync_service(runtime.syncer_state.bitcoin_syncer(), SyncMsg::Task(task))?;
            // Handle the received buy procedure signature message with the wallet
            runtime.log_debug("Handling buy procedure signature with wallet");
            let HandleBuyProcedureSignatureRes { cancel_tx, buy_tx } =
                wallet.handle_buy_procedure_signature(buy_procedure_signature, runtime.swap_id)?;

            // Handle Cancel and Buy transactions
            log_tx_created(runtime.swap_id, TxLabel::Cancel);
            log_tx_created(runtime.swap_id, TxLabel::Buy);

            // Insert transactions into the runtime
            runtime.txs.insert(TxLabel::Cancel, cancel_tx.clone());
            runtime.txs.insert(TxLabel::Buy, buy_tx.clone());

            // Check if we should cancel the swap
            if let Some(SyncMsg::Event(SyncEvent::TransactionConfirmations(
                TransactionConfirmations {
                    confirmations: Some(confirmations),
                    ..
                },
            ))) = runtime.syncer_state.lock_tx_confs.clone()
            {
                if runtime.temporal_safety.valid_cancel(confirmations) {
                    runtime.broadcast(cancel_tx, TxLabel::Cancel, event.endpoints)?;
                    return Ok(Some(SwapStateMachine::AliceCanceled(AliceCanceled {
                        wallet,
                    })));
                }
            }

            // Broadcast the Buy transaction
            runtime.broadcast(buy_tx, TxLabel::Buy, event.endpoints)?;

            // checkpoint swap alice pre buy
            let new_ssm = SwapStateMachine::AliceBuyProcedureSignature;
            runtime.log_debug("checkpointing alice pre buy swapd state");
            runtime.checkpoint_state(event.endpoints, None, new_ssm.clone())?;
            Ok(Some(new_ssm))
        }
        _ => handle_alice_swap_interrupt_after_lock(event, runtime, wallet),
    }
}

fn try_alice_buy_procedure_signature_to_swap_end(
    mut event: Event,
    runtime: &mut Runtime,
) -> Result<Option<SwapStateMachine>, Error> {
    match event.request {
        BusMsg::Sync(SyncMsg::Event(SyncEvent::TransactionConfirmations(
            TransactionConfirmations {
                id,
                confirmations: Some(confirmations),
                ..
            },
        ))) if runtime
            .temporal_safety
            .final_tx(confirmations, Blockchain::Bitcoin)
            && runtime.syncer_state.tasks.watched_txs.get(&id) == Some(&TxLabel::Buy) =>
        {
            let abort_all = Task::Abort(Abort {
                task_target: TaskTarget::AllTasks,
                respond: Boolean::False,
            });
            event.send_sync_service(
                runtime.syncer_state.monero_syncer(),
                SyncMsg::Task(abort_all.clone()),
            )?;
            event.send_sync_service(
                runtime.syncer_state.bitcoin_syncer(),
                SyncMsg::Task(abort_all),
            )?;
            runtime.txs.remove(&TxLabel::Cancel);
            runtime.txs.remove(&TxLabel::Punish);
            Ok(Some(SwapStateMachine::SwapEnd(Outcome::SuccessSwap)))
        }
        _ => Ok(None),
    }
}

fn try_alice_canceled_to_alice_refund_or_alice_punish(
    mut event: Event,
    runtime: &mut Runtime,
    alice_canceled: AliceCanceled,
) -> Result<Option<SwapStateMachine>, Error> {
    let AliceCanceled { mut wallet } = alice_canceled;
    match event.request {
        BusMsg::Sync(SyncMsg::Event(SyncEvent::TransactionConfirmations(
            TransactionConfirmations {
                id,
                confirmations: Some(confirmations),
                ..
            },
        ))) if runtime
            .temporal_safety
            .final_tx(confirmations, Blockchain::Bitcoin) =>
        {
            let txlabel = runtime.syncer_state.tasks.watched_txs.get(&id);
            match txlabel {
                // if Alice sees the refund transaction, she subscribes to the address
                Some(TxLabel::Refund)
                    if runtime
                        .syncer_state
                        .tasks
                        .txids
                        .contains_key(&TxLabel::Refund) =>
                {
                    runtime.log_debug("Subscribe Refund address task");
                    let (txlabel, txid) = runtime
                        .syncer_state
                        .tasks
                        .txids
                        .remove_entry(&TxLabel::Refund)
                        .unwrap();
                    let task = runtime.syncer_state.retrieve_tx_btc(txid, txlabel);
                    event.send_sync_service(
                        runtime.syncer_state.bitcoin_syncer(),
                        SyncMsg::Task(task),
                    )?;
                    Ok(Some(SwapStateMachine::AliceCanceled(AliceCanceled {
                        wallet,
                    })))
                }
                Some(TxLabel::Cancel)
                    if runtime.temporal_safety.valid_punish(confirmations)
                        && runtime.txs.contains_key(&TxLabel::Punish) =>
                {
                    runtime.log_debug("Publishing punish tx");
                    let (tx_label, punish_tx) = runtime.txs.remove_entry(&TxLabel::Punish).unwrap();
                    // syncer's watch punish tx task
                    let txid = punish_tx.txid();
                    let task = runtime.syncer_state.watch_tx_btc(txid, tx_label);
                    event.send_sync_service(
                        runtime.syncer_state.bitcoin_syncer(),
                        SyncMsg::Task(task),
                    )?;
                    runtime.broadcast(punish_tx, tx_label, event.endpoints)?;
                    Ok(Some(SwapStateMachine::AliceCanceled(AliceCanceled {
                        wallet,
                    })))
                }
                Some(TxLabel::Punish) => {
                    let abort_all = Task::Abort(Abort {
                        task_target: TaskTarget::AllTasks,
                        respond: Boolean::False,
                    });
                    event.send_sync_service(
                        runtime.syncer_state.monero_syncer(),
                        SyncMsg::Task(abort_all.clone()),
                    )?;
                    event.send_sync_service(
                        runtime.syncer_state.bitcoin_syncer(),
                        SyncMsg::Task(abort_all),
                    )?;
                    // remove txs to invalidate outdated states
                    runtime.txs.remove(&TxLabel::Cancel);
                    runtime.txs.remove(&TxLabel::Refund);
                    runtime.txs.remove(&TxLabel::Buy);
                    runtime.txs.remove(&TxLabel::Punish);
                    let outcome = Outcome::FailurePunish;
                    Ok(Some(SwapStateMachine::SwapEnd(outcome)))
                }

                // hit this path if Alice overfunded, moved on to AliceCanceled,
                // but could not broadcast cancel yet since not available,
                // so broadcast if available now
                // Note that this will also broadcast if Bob broadcasted cancel,
                // which is fine
                Some(TxLabel::Lock)
                    if runtime.temporal_safety.valid_cancel(confirmations)
                        && runtime.txs.contains_key(&TxLabel::Cancel) =>
                {
                    runtime.log_debug("Publishing cancel tx");
                    let (tx_label, cancel_tx) = runtime.txs.remove_entry(&TxLabel::Cancel).unwrap();
                    // syncer's watch cancel tx task
                    let txid = cancel_tx.txid();
                    let task = runtime.syncer_state.watch_tx_btc(txid, tx_label);
                    event.send_sync_service(
                        runtime.syncer_state.bitcoin_syncer(),
                        SyncMsg::Task(task),
                    )?;
                    runtime.broadcast(cancel_tx, tx_label, event.endpoints)?;
                    Ok(Some(SwapStateMachine::AliceCanceled(AliceCanceled {
                        wallet,
                    })))
                }
                _ => Ok(None),
            }
        }

        BusMsg::Sync(SyncMsg::Event(SyncEvent::TransactionRetrieved(TransactionRetrieved {
            id,
            tx: Some(ref tx),
        }))) if matches!(
            runtime.syncer_state.tasks.retrieving_txs.get(&id),
            Some((TxLabel::Refund, _))
        ) =>
        {
            let (txlabel, _) = runtime
                .syncer_state
                .tasks
                .retrieving_txs
                .remove(&id)
                .unwrap();
            log_tx_seen(runtime.swap_id, &txlabel, &tx.txid());
            let sweep_xmr = wallet.process_refund_tx(
                event.endpoints,
                tx.clone(),
                runtime.swap_id,
                runtime.monero_address_creation_height,
            )?;
            // Check if we already registered the lock transaction, if so, initiate sweeping procedure
            runtime.log_debug(format!("{:?}", runtime.syncer_state.confirmations));
            if runtime
                .syncer_state
                .confirmations
                .get(&TxLabel::AccLock)
                .is_some()
            {
                let task = runtime.syncer_state.sweep_xmr(sweep_xmr.clone(), true);
                let sweep_address = if let Task::SweepAddress(sweep_address) = task {
                    sweep_address
                } else {
                    return Ok(None);
                };
                runtime.log_monero_maturity(sweep_xmr.destination_address);
                runtime.log_warn(
                    "Peerd might crash, just ignore it, counterparty closed \
                        connection but you don't need it anymore!",
                );
                Ok(Some(SwapStateMachine::AliceRefund(sweep_address)))
            } else {
                if runtime.syncer_state.awaiting_funding {
                    runtime.log_warn(
                        "FundingCompleted never emitted, emitting it now to clean up farcasterd",
                    );
                    runtime.syncer_state.awaiting_funding = false;
                    event.send_ctl_service(
                        ServiceId::Farcasterd,
                        CtlMsg::FundingCompleted(Blockchain::Monero),
                    )?;
                }
                let abort_all = Task::Abort(Abort {
                    task_target: TaskTarget::AllTasks,
                    respond: Boolean::False,
                });
                event.send_sync_service(
                    runtime.syncer_state.monero_syncer(),
                    SyncMsg::Task(abort_all.clone()),
                )?;
                event.send_sync_service(
                    runtime.syncer_state.bitcoin_syncer(),
                    SyncMsg::Task(abort_all),
                )?;
                // remove txs to invalidate outdated states
                runtime.txs.remove(&TxLabel::Cancel);
                runtime.txs.remove(&TxLabel::Refund);
                runtime.txs.remove(&TxLabel::Buy);
                runtime.txs.remove(&TxLabel::Punish);
                Ok(Some(SwapStateMachine::SwapEnd(Outcome::FailureRefund)))
            }
        }
        _ => Ok(None),
    }
}

fn try_alice_refund_to_alice_refund_sweeping(
    mut event: Event,
    runtime: &mut Runtime,
    sweep_address: SweepAddress,
) -> Result<Option<SwapStateMachine>, Error> {
    match event.request {
        BusMsg::Sync(SyncMsg::Event(SyncEvent::TransactionConfirmations(
            TransactionConfirmations {
                confirmations: Some(confirmations),
                ..
            },
        ))) if confirmations >= runtime.temporal_safety.sweep_monero_thr => {
            runtime.log_info(format!(
                "Monero are spendable now (height {}), sweeping ephemeral wallet",
                runtime.syncer_state.monero_height.label(),
            ));
            event.send_sync_service(
                runtime.syncer_state.monero_syncer(),
                SyncMsg::Task(Task::SweepAddress(sweep_address)),
            )?;
            Ok(Some(SwapStateMachine::AliceRefundSweeping))
        }
        _ => Ok(None),
    }
}

fn try_alice_refund_sweeping_to_swap_end(
    mut event: Event,
    runtime: &mut Runtime,
) -> Result<Option<SwapStateMachine>, Error> {
    match event.request {
        BusMsg::Sync(SyncMsg::Event(SyncEvent::SweepSuccess(SweepSuccess { id, .. })))
            if runtime.syncer_state.tasks.sweeping_addr == Some(id) =>
        {
            if runtime.syncer_state.awaiting_funding {
                runtime.log_warn(
                    "FundingCompleted never emitted, but not possible to sweep \
                        monero without passing through funding completed: \
                        emitting it now to clean up farcasterd",
                );
                runtime.syncer_state.awaiting_funding = false;
                event.send_ctl_service(
                    ServiceId::Farcasterd,
                    CtlMsg::FundingCompleted(Blockchain::Monero),
                )?;
            }
            let abort_all = Task::Abort(Abort {
                task_target: TaskTarget::AllTasks,
                respond: Boolean::False,
            });
            event.send_sync_service(
                runtime.syncer_state.monero_syncer(),
                SyncMsg::Task(abort_all.clone()),
            )?;
            event.send_sync_service(
                runtime.syncer_state.bitcoin_syncer(),
                SyncMsg::Task(abort_all),
            )?;
            // remove txs to invalidate outdated states
            runtime.txs.remove(&TxLabel::Cancel);
            runtime.txs.remove(&TxLabel::Refund);
            runtime.txs.remove(&TxLabel::Buy);
            runtime.txs.remove(&TxLabel::Punish);
            Ok(Some(SwapStateMachine::SwapEnd(Outcome::FailureRefund)))
        }
        _ => Ok(None),
    }
}

fn try_bob_buy_sweeping_to_swap_end(
    mut event: Event,
    runtime: &mut Runtime,
) -> Result<Option<SwapStateMachine>, Error> {
    match event.request {
        BusMsg::Sync(SyncMsg::Event(SyncEvent::SweepSuccess(SweepSuccess { id, .. })))
            if runtime.syncer_state.tasks.sweeping_addr == Some(id) =>
        {
            if runtime.syncer_state.awaiting_funding {
                runtime.log_warn(
                    "FundingCompleted never emitted, emitting it now to clean up farcasterd stats",
                );
                runtime.syncer_state.awaiting_funding = false;
                event.send_ctl_service(
                    ServiceId::Farcasterd,
                    CtlMsg::FundingCompleted(Blockchain::Bitcoin),
                )?;
            }
            let abort_all = Task::Abort(Abort {
                task_target: TaskTarget::AllTasks,
                respond: Boolean::False,
            });
            event.send_sync_service(
                runtime.syncer_state.monero_syncer(),
                SyncMsg::Task(abort_all.clone()),
            )?;
            event.send_sync_service(
                runtime.syncer_state.bitcoin_syncer(),
                SyncMsg::Task(abort_all),
            )?;
            // remove txs to invalidate outdated states
            runtime.txs.remove(&TxLabel::Cancel);
            runtime.txs.remove(&TxLabel::Refund);
            runtime.txs.remove(&TxLabel::Buy);
            runtime.txs.remove(&TxLabel::Punish);
            Ok(Some(SwapStateMachine::SwapEnd(Outcome::SuccessSwap)))
        }
        _ => Ok(None),
    }
}

fn attempt_transition_to_bob_reveal(
    event: Event,
    runtime: &mut Runtime,
    local_params: Params,
    remote_commit: Commit,
    mut wallet: Wallet,
) -> Result<Option<SwapStateMachine>, Error> {
    match event.request.clone() {
        BusMsg::P2p(PeerMsg::Reveal(alice_reveal)) => {
            let remote_params =
                if let Ok(validated_params) = validate_reveal(&alice_reveal, remote_commit) {
                    runtime.log_debug("remote params successfully validated");
                    validated_params
                } else {
                    let msg = "remote params validation failed".to_string();
                    runtime.log_error(&msg);
                    return Err(Error::Farcaster(msg));
                };
            runtime.log_info("Handling reveal with wallet");
            let bob_reveal = wallet.handle_alice_reveals(alice_reveal, runtime.swap_id)?;

            // The wallet only returns reveal if we are Bob Maker
            if let Some(bob_reveal) = bob_reveal {
                runtime.send_peer(event.endpoints, PeerMsg::Reveal(bob_reveal))?;
            }

            // start watching bitcoin fee estimate
            runtime.syncer_state.watch_bitcoin_fee(event.endpoints)?;

            Ok(Some(SwapStateMachine::BobReveal(BobReveal {
                local_params,
                remote_params,
                wallet,
            })))
        }
        BusMsg::Ctl(CtlMsg::AbortSwap) => handle_bob_abort_swap(event, runtime, wallet),
        _ => Ok(None),
    }
}

fn attempt_transition_to_alice_reveal(
    event: Event,
    runtime: &mut Runtime,
    local_params: Params,
    remote_commit: Commit,
    mut wallet: Wallet,
) -> Result<Option<SwapStateMachine>, Error> {
    match event.request {
        BusMsg::P2p(PeerMsg::Reveal(bob_reveal)) => {
            let remote_params =
                if let Ok(validated_params) = validate_reveal(&bob_reveal, remote_commit) {
                    runtime.log_debug("Remote params successfully validated");
                    validated_params
                } else {
                    let msg = "Remote params validation failed".to_string();
                    runtime.log_error(&msg);
                    return Err(Error::Farcaster(msg));
                };
            runtime.log_info("Handling reveal with wallet");
            let alice_reveal = wallet.handle_bob_reveals(bob_reveal, runtime.swap_id)?;

            // The wallet only returns reveal if we are Alice Maker
            if let Some(alice_reveal) = alice_reveal {
                runtime.send_peer(event.endpoints, PeerMsg::Reveal(alice_reveal))?;
            }
            Ok(Some(SwapStateMachine::AliceReveal(AliceReveal {
                local_params,
                remote_params,
                wallet,
            })))
        }
        BusMsg::Ctl(CtlMsg::AbortSwap) => handle_abort_swap(event, runtime),
        _ => Ok(None),
    }
}

/// Checks whether Bob can cancel the swap and does so if possible.
/// Throws a warning if Bob tries to abort since swap already locked in.
fn handle_bob_swap_interrupt_after_lock(
    mut event: Event,
    runtime: &mut Runtime,
) -> Result<Option<SwapStateMachine>, Error> {
    match event.request {
        BusMsg::Ctl(CtlMsg::AbortSwap) => handle_abort_impossible(event, runtime),

        BusMsg::Sync(SyncMsg::Event(SyncEvent::TransactionConfirmations(
            TransactionConfirmations {
                id,
                confirmations: Some(confirmations),
                ..
            },
        ))) if runtime
            .temporal_safety
            .final_tx(confirmations, Blockchain::Bitcoin)
            && runtime.syncer_state.tasks.watched_txs.get(&id) == Some(&TxLabel::Lock)
            && runtime.temporal_safety.valid_cancel(confirmations)
            && runtime.txs.contains_key(&TxLabel::Cancel) =>
        {
            let watch_addr_task = runtime
                .bob_watch_cancel_output_task()
                .expect("just checked TxLabel::Cancel exists");
            event.send_sync_service(
                runtime.syncer_state.bitcoin_syncer(),
                SyncMsg::Task(watch_addr_task),
            )?;

            let (tx_label, cancel_tx) = runtime.txs.remove_entry(&TxLabel::Cancel).unwrap();
            runtime.broadcast(cancel_tx, tx_label, event.endpoints)?;
            Ok(None)
        }

        BusMsg::Sync(SyncMsg::Event(SyncEvent::TransactionConfirmations(
            TransactionConfirmations {
                id,
                confirmations: Some(_),
                ..
            },
        ))) if runtime.syncer_state.tasks.watched_txs.get(&id) == Some(&TxLabel::Cancel) => {
            if let Some(watch_addr_task) = runtime.bob_watch_cancel_output_task() {
                event.send_sync_service(
                    runtime.syncer_state.bitcoin_syncer(),
                    SyncMsg::Task(watch_addr_task),
                )?;
            };
            Ok(Some(SwapStateMachine::BobCanceled))
        }
        _ => Ok(None),
    }
}

/// Checks whether the swap has already been cancelled.
/// Checks whether Alice can cancel the swap and does so if possible.
/// Throws a warning if Alice tries to abort since swap already locked in.
fn handle_alice_swap_interrupt_after_lock(
    mut event: Event,
    runtime: &mut Runtime,
    wallet: Wallet,
) -> Result<Option<SwapStateMachine>, Error> {
    match event.request {
        BusMsg::Sync(SyncMsg::Event(SyncEvent::TransactionConfirmations(
            TransactionConfirmations {
                id,
                confirmations: Some(_),
                ..
            },
        ))) if runtime.syncer_state.tasks.watched_txs.get(&id) == Some(&TxLabel::Cancel) => {
            runtime.log_warn("This swap was canceled. Do not fund anymore.");
            if runtime.syncer_state.awaiting_funding {
                event.send_ctl_service(
                    ServiceId::Farcasterd,
                    CtlMsg::FundingCanceled(Blockchain::Monero),
                )?;
                runtime.syncer_state.awaiting_funding = false;
            }
            Ok(Some(SwapStateMachine::AliceCanceled(AliceCanceled {
                wallet,
            })))
        }
        BusMsg::Sync(SyncMsg::Event(SyncEvent::TransactionConfirmations(
            TransactionConfirmations {
                id,
                confirmations: Some(confirmations),
                ..
            },
        ))) if runtime.syncer_state.tasks.watched_txs.get(&id) == Some(&TxLabel::Lock)
            && runtime.temporal_safety.valid_cancel(confirmations)
            && runtime.txs.contains_key(&TxLabel::Cancel) =>
        {
            let (tx_label, cancel_tx) = runtime.txs.remove_entry(&TxLabel::Cancel).unwrap();
            runtime.broadcast(cancel_tx, tx_label, event.endpoints)?;
            Ok(None)
        }
        BusMsg::Sync(SyncMsg::Event(SyncEvent::TransactionConfirmations(
            TransactionConfirmations {
                id,
                confirmations: Some(_),
                ..
            },
        ))) if runtime.syncer_state.tasks.watched_txs.get(&id) == Some(&TxLabel::Cancel) => {
            Ok(Some(SwapStateMachine::AliceCanceled(AliceCanceled {
                wallet,
            })))
        }
        BusMsg::Ctl(CtlMsg::AbortSwap) => handle_abort_impossible(event, runtime),

        _ => Ok(None),
    }
}

fn handle_abort_swap(
    event: Event,
    runtime: &mut Runtime,
) -> Result<Option<SwapStateMachine>, Error> {
    event.complete_client_info(InfoMsg::String("Aborted swap".to_string()))?;
    runtime.log_info("Aborted swap.");
    Ok(Some(SwapStateMachine::SwapEnd(Outcome::FailureAbort)))
}

fn handle_abort_impossible(
    event: Event,
    runtime: &mut Runtime,
) -> Result<Option<SwapStateMachine>, Error> {
    let msg = "Swap is already locked-in, cannot manually abort anymore.".to_string();
    runtime.log_warn(&msg);
    event.complete_client_ctl(CtlMsg::Failure(Failure {
        code: FailureCode::Unknown,
        info: msg,
    }))?;
    Ok(None)
}

fn handle_bob_abort_swap(
    mut event: Event,
    runtime: &mut Runtime,
    mut wallet: Wallet,
) -> Result<Option<SwapStateMachine>, Error> {
    let funding_address = wallet
        .funding_address()
        .expect("Am Bob, so have funding address");
    let sweep_btc = wallet.process_get_sweep_bitcoin_address(funding_address, runtime.swap_id)?;
    runtime.log_info(format!(
        "Sweeping source (funding) address: {} to destination address: {}",
        sweep_btc.source_address.addr(),
        sweep_btc.destination_address.addr()
    ));
    let task = runtime.syncer_state.sweep_btc(sweep_btc, false);
    event.send_sync_service(runtime.syncer_state.bitcoin_syncer(), SyncMsg::Task(task))?;
    event.complete_client_info(InfoMsg::String(
        "Aborting swap, checking if funds can be sweeped.".to_string(),
    ))?;
    Ok(Some(SwapStateMachine::BobAbortAwaitingBitcoinSweep))
}<|MERGE_RESOLUTION|>--- conflicted
+++ resolved
@@ -1287,15 +1287,8 @@
             .temporal_safety
             .final_tx(confirmations, Blockchain::Bitcoin) =>
         {
-<<<<<<< HEAD
             match runtime.syncer_state.tasks.watched_txs.get(&id) {
                 Some(&TxLabel::Refund) => {
-                    runtime.syncer_state.handle_tx_confs(
-                        &id,
-                        &Some(confirmations),
-                        runtime.swap_id(),
-                        runtime.temporal_safety.btc_finality_thr,
-                    );
                     let abort_all = Task::Abort(Abort {
                         task_target: TaskTarget::AllTasks,
                         respond: Boolean::False,
@@ -1370,27 +1363,6 @@
                 )?;
             }
             Ok(None)
-=======
-            let abort_all = Task::Abort(Abort {
-                task_target: TaskTarget::AllTasks,
-                respond: Boolean::False,
-            });
-            event.send_sync_service(
-                runtime.syncer_state.monero_syncer(),
-                SyncMsg::Task(abort_all.clone()),
-            )?;
-            event.send_sync_service(
-                runtime.syncer_state.bitcoin_syncer(),
-                SyncMsg::Task(abort_all),
-            )?;
-            // remove txs to invalidate outdated states
-            runtime.txs.remove(&TxLabel::Cancel);
-            runtime.txs.remove(&TxLabel::Refund);
-            runtime.txs.remove(&TxLabel::Buy);
-            runtime.txs.remove(&TxLabel::Punish);
-            // send swap outcome to farcasterd
-            Ok(Some(SwapStateMachine::SwapEnd(Outcome::FailureRefund)))
->>>>>>> 110a3d1c
         }
 
         _ => Ok(None),
