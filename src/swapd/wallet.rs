// Copyright 2020-2022 Farcaster Devs & LNP/BP Standards Association
//
// Use of this source code is governed by an MIT-style
// license that can be found in the LICENSE file or at
// https://opensource.org/licenses/MIT.

use std::{convert::TryInto, io};

use bitcoin::secp256k1::ecdsa::Signature;
use farcaster_core::{
    bitcoin::{
        segwitv0::{BuyTx, CancelTx, FundingTx, LockTx, PunishTx, RefundTx},
        BitcoinSegwitV0,
    },
    blockchain::FeePriority,
    consensus::{self, CanonicalBytes, Decodable, Encodable},
    crypto::{
        dleq::DLEQProof, ArbitratingKeyId, CommitmentEngine, GenerateKey, ProveCrossGroupDleq,
        SharedKeyId,
    },
    impl_strict_encoding,
    monero::{Monero, SHARED_VIEW_KEY_ID},
    role::{SwapRole, TradeRole},
    swap::btcxmr::{
        message::{RefundProcedureSignatures, RevealProof},
        Alice, Bob, Deal, EncryptedSignature, KeyManager, Parameters,
    },
    swap::{
        btcxmr::{
            message::{
                BuyProcedureSignature, CommitAliceParameters, CommitBobParameters,
                CoreArbitratingSetup,
            },
            FullySignedPunish, TxSignatures,
        },
        SwapId,
    },
    transaction::{Broadcastable, Fundable, Transaction, Witnessable},
};

use strict_encoding::{StrictDecode, StrictEncode};

use crate::{
    bus::{
        self,
        ctl::{CtlMsg, Tx},
        p2p::{Commit, Reveal},
        AddressSecretKey, BitcoinSecretKeyInfo, BusMsg, MoneroSecretKeyInfo, ServiceBus,
    },
    syncerd::{SweepBitcoinAddress, SweepMoneroAddress},
    Endpoints, Error, LogStyle, ServiceId,
};

pub struct HandleRefundProcedureSignaturesRes {
    pub buy_procedure_signature: BuyProcedureSignature,
    pub lock_tx: bitcoin::Transaction,
    pub cancel_tx: bitcoin::Transaction,
    pub refund_tx: bitcoin::Transaction,
}

pub struct HandleCoreArbitratingSetupRes {
    pub refund_procedure_signatures: RefundProcedureSignatures,
    pub cancel_tx: bitcoin::Transaction,
    pub punish_tx: bitcoin::Transaction,
}

pub struct HandleBuyProcedureSignatureRes {
    pub cancel_tx: bitcoin::Transaction,
    pub buy_tx: bitcoin::Transaction,
}

#[derive(Clone, Display, Debug, StrictEncode, StrictDecode)]
pub enum Wallet {
    #[display("Alice's wallet")]
    Alice(AliceState),
    #[display("Bob's wallet")]
    Bob(BobState),
}

#[derive(Clone, Debug)]
pub struct AliceState {
    pub alice: Alice,
    pub local_trade_role: TradeRole,
    pub local_params: Parameters,
    pub key_manager: KeyManager,
    pub deal: Deal,
    pub remote_commit: Option<CommitBobParameters>,
    pub remote_params: Option<Parameters>,
    pub remote_proof: Option<DLEQProof>,
    pub core_arb_setup: Option<CoreArbitratingSetup>,
    pub alice_cancel_signature: Option<Signature>,
    pub adaptor_refund: Option<EncryptedSignature>,
    pub target_bitcoin_address: bitcoin::Address,
    pub target_monero_address: monero::Address,
}

impl Encodable for AliceState {
    fn consensus_encode<W: io::Write>(&self, writer: &mut W) -> Result<usize, io::Error> {
        let mut len = self.alice.consensus_encode(writer)?;
        len += self.local_trade_role.consensus_encode(writer)?;
        len += self.local_params.consensus_encode(writer)?;
        len += self.key_manager.consensus_encode(writer)?;
        len += self.deal.consensus_encode(writer)?;
        len += self.remote_commit.consensus_encode(writer)?;
        len += self.remote_params.consensus_encode(writer)?;
        len += self.remote_proof.consensus_encode(writer)?;
        len += self.core_arb_setup.consensus_encode(writer)?;
        len += farcaster_core::consensus::Encodable::consensus_encode(
            &self.alice_cancel_signature.as_canonical_bytes(),
            writer,
        )?;
        len += self.adaptor_refund.consensus_encode(writer)?;
        len += self
            .target_bitcoin_address
            .as_canonical_bytes()
            .consensus_encode(writer)?;
        len += self
            .target_monero_address
            .as_canonical_bytes()
            .consensus_encode(writer)?;
        Ok(len)
    }
}

impl Decodable for AliceState {
    fn consensus_decode<D: io::Read>(d: &mut D) -> Result<Self, consensus::Error> {
        Ok(AliceState {
            alice: Decodable::consensus_decode(d)?,
            local_trade_role: Decodable::consensus_decode(d)?,
            local_params: Decodable::consensus_decode(d)?,
            key_manager: Decodable::consensus_decode(d)?,
            deal: Decodable::consensus_decode(d)?,
            remote_commit: Decodable::consensus_decode(d)?,
            remote_params: Decodable::consensus_decode(d)?,
            remote_proof: Decodable::consensus_decode(d)?,
            core_arb_setup: Decodable::consensus_decode(d)?,
            alice_cancel_signature: Option::<Signature>::from_canonical_bytes(
                farcaster_core::unwrap_vec_ref!(d).as_ref(),
            )?,
            adaptor_refund: Decodable::consensus_decode(d)?,
            target_bitcoin_address: bitcoin::Address::from_canonical_bytes(
                farcaster_core::unwrap_vec_ref!(d).as_ref(),
            )?,
            target_monero_address: monero::Address::from_canonical_bytes(
                farcaster_core::unwrap_vec_ref!(d).as_ref(),
            )?,
        })
    }
}

impl_strict_encoding!(AliceState);

impl AliceState {
    pub fn new(
        alice: Alice,
        local_trade_role: TradeRole,
        local_params: Parameters,
        key_manager: KeyManager,
        deal: Deal,
        remote_commit: Option<CommitBobParameters>,
        target_bitcoin_address: bitcoin::Address,
        target_monero_address: monero::Address,
    ) -> Self {
        Self {
            alice,
            local_trade_role,
            local_params,
            key_manager,
            deal,
            remote_commit,
            remote_params: None,
            remote_proof: None,
            core_arb_setup: None,
            alice_cancel_signature: None,
            adaptor_refund: None,
            target_bitcoin_address,
            target_monero_address,
        }
    }
}

#[derive(Clone, Debug)]
pub struct BobState {
    pub bob: Bob,
    pub local_trade_role: TradeRole,
    pub local_params: Parameters,
    pub key_manager: KeyManager,
    pub deal: Deal,
    pub funding_tx: FundingTx,
    pub remote_commit: Option<CommitAliceParameters>,
    pub remote_params: Option<Parameters>,
    pub remote_proof: Option<DLEQProof>,
    pub core_arb_setup: Option<CoreArbitratingSetup>,
    pub adaptor_buy: Option<BuyProcedureSignature>,
    pub target_bitcoin_address: bitcoin::Address,
    pub target_monero_address: monero::Address,
}

impl Encodable for BobState {
    fn consensus_encode<W: io::Write>(&self, writer: &mut W) -> Result<usize, io::Error> {
        let mut len = self.bob.consensus_encode(writer)?;
        len += self.local_trade_role.consensus_encode(writer)?;
        len += self.local_params.consensus_encode(writer)?;
        len += self.key_manager.consensus_encode(writer)?;
        len += self.deal.consensus_encode(writer)?;
        len += self.funding_tx.consensus_encode(writer)?;
        len += self.remote_commit.consensus_encode(writer)?;
        len += self.remote_params.consensus_encode(writer)?;
        len += self.remote_proof.consensus_encode(writer)?;
        len += self.core_arb_setup.consensus_encode(writer)?;
        len += self.adaptor_buy.consensus_encode(writer)?;
        len += self
            .target_bitcoin_address
            .as_canonical_bytes()
            .consensus_encode(writer)?;
        len += self
            .target_monero_address
            .as_canonical_bytes()
            .consensus_encode(writer)?;
        Ok(len)
    }
}

impl Decodable for BobState {
    fn consensus_decode<D: io::Read>(d: &mut D) -> Result<Self, consensus::Error> {
        Ok(BobState {
            bob: Decodable::consensus_decode(d)?,
            local_trade_role: Decodable::consensus_decode(d)?,
            local_params: Decodable::consensus_decode(d)?,
            key_manager: Decodable::consensus_decode(d)?,
            deal: Decodable::consensus_decode(d)?,
            funding_tx: Decodable::consensus_decode(d)?,
            remote_commit: Decodable::consensus_decode(d)?,
            remote_params: Decodable::consensus_decode(d)?,
            remote_proof: Decodable::consensus_decode(d)?,
            core_arb_setup: Decodable::consensus_decode(d)?,
            adaptor_buy: Decodable::consensus_decode(d)?,
            target_bitcoin_address: bitcoin::Address::from_canonical_bytes(
                farcaster_core::unwrap_vec_ref!(d).as_ref(),
            )?,
            target_monero_address: monero::Address::from_canonical_bytes(
                farcaster_core::unwrap_vec_ref!(d).as_ref(),
            )?,
        })
    }
}

impl BobState {
    pub fn new(
        bob: Bob,
        local_trade_role: TradeRole,
        local_params: Parameters,
        key_manager: KeyManager,
        deal: Deal,
        funding_tx: FundingTx,
        remote_commit: Option<CommitAliceParameters>,
        target_bitcoin_address: bitcoin::Address,
        target_monero_address: monero::Address,
    ) -> Self {
        Self {
            bob,
            local_trade_role,
            local_params,
            key_manager,
            deal,
            funding_tx,
            remote_commit,
            remote_params: None,
            remote_proof: None,
            core_arb_setup: None,
            adaptor_buy: None,
            target_bitcoin_address,
            target_monero_address,
        }
    }
}

impl_strict_encoding!(BobState);

impl Wallet {
    pub fn local_params(&self) -> bus::ctl::Params {
        match self {
            Wallet::Alice(AliceState { local_params, .. }) => {
                bus::ctl::Params::Alice(local_params.clone())
            }
            Wallet::Bob(BobState { local_params, .. }) => {
                bus::ctl::Params::Bob(local_params.clone())
            }
        }
    }

    pub fn funding_address(&self) -> Option<bitcoin::Address> {
        match self {
            Wallet::Alice(..) => None,
            Wallet::Bob(BobState { funding_tx, .. }) => funding_tx.get_address().ok(),
        }
    }

    pub fn new_taker(
        endpoints: &mut Endpoints,
        deal: Deal,
        target_bitcoin_address: bitcoin::Address,
        target_monero_address: monero::Address,
        mut key_manager: KeyManager,
        swap_id: SwapId,
    ) -> Result<Self, Error> {
        let Deal {
            parameters: deal_parameters,
            ..
        } = deal.clone();

        // since we're takers, we are on the other side of the trade
        let taker_role = deal_parameters.maker_role.other();
        match taker_role {
            SwapRole::Bob => {
                let bob = Bob::new(
                    BitcoinSegwitV0::new(),
                    Monero,
                    target_bitcoin_address.clone(),
                    FeePriority::Low,
                );
                let local_params = bob.generate_parameters(&mut key_manager, &deal)?;
                let funding = create_funding(&mut key_manager, deal_parameters.network)?;
                let funding_addr = funding.get_address()?;
                endpoints.send_to(
                    ServiceBus::Ctl,
                    ServiceId::Swap(swap_id),
                    ServiceId::Database,
                    BusMsg::Ctl(CtlMsg::SetAddressSecretKey(AddressSecretKey::Bitcoin {
                        address: funding_addr.clone(),
                        secret_key_info: BitcoinSecretKeyInfo {
                            swap_id: Some(swap_id),
                            secret_key: key_manager
                                .get_or_derive_bitcoin_key(ArbitratingKeyId::Lock)?,
                        },
                    })),
                )?;
                info!("{} | Loading {}", swap_id.swap_id(), "Wallet::Bob".label());
                let local_wallet = BobState::new(
                    bob,
                    TradeRole::Taker,
                    local_params.clone(),
                    key_manager,
                    deal.clone(),
                    funding,
                    None,
                    target_bitcoin_address,
                    target_monero_address,
                );
                Ok(Wallet::Bob(local_wallet))
            }
            SwapRole::Alice => {
                let alice = Alice::new(
                    BitcoinSegwitV0::new(),
                    Monero,
                    target_bitcoin_address.clone(),
                    FeePriority::Low,
                );
                let local_params = alice.generate_parameters(&mut key_manager, &deal)?;
                let local_wallet = AliceState::new(
                    alice,
                    TradeRole::Taker,
                    local_params.clone(),
                    key_manager,
                    deal.clone(),
                    None,
                    target_bitcoin_address,
                    target_monero_address,
                );
                Ok(Wallet::Alice(local_wallet))
            }
        }
    }

    pub fn new_maker(
        endpoints: &mut Endpoints,
        deal: Deal,
        target_bitcoin_address: bitcoin::Address,
        target_monero_address: monero::Address,
        mut key_manager: KeyManager,
        swap_id: SwapId,
        remote_commit: Commit,
    ) -> Result<Self, Error> {
        let Deal {
            parameters: deal_parameters,
            ..
        } = deal.clone();
        match deal_parameters.maker_role {
            SwapRole::Bob => {
                let bob = Bob::new(
                    BitcoinSegwitV0::new(),
                    Monero,
                    target_bitcoin_address.clone(),
                    FeePriority::Low,
                );
                let local_params = bob.generate_parameters(&mut key_manager, &deal)?;
                let funding = create_funding(&mut key_manager, deal_parameters.network)?;
                let funding_addr = funding.get_address()?;
                endpoints.send_to(
                    ServiceBus::Ctl,
                    ServiceId::Swap(swap_id),
                    ServiceId::Database,
                    BusMsg::Ctl(CtlMsg::SetAddressSecretKey(AddressSecretKey::Bitcoin {
                        address: funding_addr.clone(),
                        secret_key_info: BitcoinSecretKeyInfo {
                            swap_id: Some(swap_id),
                            secret_key: key_manager
                                .get_or_derive_bitcoin_key(ArbitratingKeyId::Lock)?,
                        },
                    })),
                )?;
                info!("{} | Loading {}", swap_id.swap_id(), "Wallet::Bob".label());
                let local_wallet =
                    if let Commit::AliceParameters(remote_commit) = remote_commit.clone() {
                        BobState::new(
                            bob,
                            TradeRole::Maker,
                            local_params.clone(),
                            key_manager,
                            deal.clone(),
                            funding,
                            Some(remote_commit),
                            target_bitcoin_address,
                            target_monero_address,
                        )
                    } else {
                        error!("{} | Not Commit::Alice", swap_id.swap_id());
                        return Err(Error::Farcaster("Not Commit::Alice".to_string()));
                    };
                Ok(Wallet::Bob(local_wallet))
            }
            SwapRole::Alice => {
                let alice = Alice::new(
                    BitcoinSegwitV0::new(),
                    Monero,
                    target_bitcoin_address.clone(),
                    FeePriority::Low,
                );
                let local_params = alice.generate_parameters(&mut key_manager, &deal)?;
                info!(
                    "{} | Loading {}",
                    swap_id.swap_id(),
                    "Wallet::Alice".label()
                );
                let local_wallet = if let Commit::BobParameters(bob_commit) = remote_commit.clone()
                {
                    let local_trade_role = TradeRole::Maker;
                    AliceState::new(
                        alice,
                        local_trade_role,
                        local_params.clone(),
                        key_manager,
                        deal.clone(),
                        Some(bob_commit),
                        target_bitcoin_address,
                        target_monero_address,
                    )
                } else {
                    error!("{} | Not Commit::Bob", swap_id.swap_id());
                    return Err(Error::Farcaster("Not Commit::Bob".to_string()));
                };
                Ok(Wallet::Alice(local_wallet))
            }
        }
    }

    pub fn process_funding_tx(&mut self, tx: Tx, swap_id: SwapId) -> Result<(), Error> {
        if let Tx::Funding(tx) = tx {
            if let Wallet::Bob(BobState { funding_tx, .. }) = self {
                if funding_tx.was_seen() {
                    warn!(
                        "{} | Funding was previously updated, ignoring",
                        swap_id.swap_id(),
                    );
                    return Err(Error::Farcaster("Funding already updated".to_string()));
                }
                funding_update(funding_tx, tx)?;
                debug!(
                    "{} | bob's wallet informs swapd that funding was successfully updated",
                    swap_id,
                );
                Ok(())
            } else {
                Err(Error::Farcaster(
                    "Processing funding tx requires a Bob wallet".to_string(),
                ))
            }
        } else {
            Err(Error::Farcaster(
                "Process funding tx only processes funding transactions".to_string(),
            ))
        }
    }

    pub fn process_buy_tx(
        &mut self,
        buy_tx: bitcoin::Transaction,
        endpoints: &mut Endpoints,
        swap_id: SwapId,
        monero_address_creation_height: Option<u64>,
    ) -> Result<SweepMoneroAddress, Error> {
        if let Wallet::Bob(BobState {
            bob,
            local_params,
            key_manager,
            remote_params: Some(alice_params),
            adaptor_buy: Some(adaptor_buy),
            deal,
            target_monero_address,
            ..
        }) = self
        {
            let sk_a_btc = bob.recover_accordant_key(
                key_manager,
                alice_params,
                adaptor_buy.buy_adaptor_sig.clone(),
                buy_tx,
            );
            let mut sk_a_btc_buf: Vec<u8> = (*sk_a_btc.as_ref()).into();
            sk_a_btc_buf.reverse();
            let sk_a = monero::PrivateKey::from_slice(sk_a_btc_buf.as_ref())
                .expect("Valid Monero Private Key");
            info!(
                "{} | Extracted monero key from Buy tx: {}",
                swap_id.swap_id(),
                sk_a.label()
            );
            let sk_b = key_manager.get_or_derive_monero_spend_key()?;
            let spend = sk_a + sk_b;
            info!(
                "{} | Full secret monero spending key: {}",
                swap_id.swap_id(),
                spend.bright_green_bold()
            );
            let view_key_alice = *alice_params
                .accordant_shared_keys
                .clone()
                .into_iter()
                .find(|vk| vk.tag() == &SharedKeyId::new(SHARED_VIEW_KEY_ID))
                .unwrap()
                .elem();

            let view_key_bob = *local_params
                .accordant_shared_keys
                .clone()
                .into_iter()
                .find(|vk| vk.tag() == &SharedKeyId::new(SHARED_VIEW_KEY_ID))
                .unwrap()
                .elem();
            let view = view_key_alice + view_key_bob;
            info!(
                "{} | Full secret monero view key: {}",
                swap_id.swap_id(),
                view.bright_green_bold()
            );
            let network = deal.parameters.network.into();
            let keypair = monero::KeyPair { view, spend };
            let corresponding_address = monero::Address::from_keypair(network, &keypair);
            info!(
                "{} | Corresponding address: {}",
                swap_id.swap_id(),
                corresponding_address.addr()
            );

            endpoints.send_to(
                ServiceBus::Ctl,
                ServiceId::Swap(swap_id),
                ServiceId::Database,
                BusMsg::Ctl(CtlMsg::SetAddressSecretKey(AddressSecretKey::Monero {
                    address: corresponding_address,
                    secret_key_info: MoneroSecretKeyInfo {
                        swap_id: Some(swap_id),
                        view: keypair.view.as_bytes().try_into().unwrap(),
                        spend: keypair.spend.as_bytes().try_into().unwrap(),
                        creation_height: monero_address_creation_height,
                    },
                })),
            )?;

            let sweep_keys = SweepMoneroAddress {
                source_view_key: view,
                source_spend_key: spend,
                destination_address: target_monero_address.clone(),
                minimum_balance: deal.parameters.accordant_amount,
                from_height: monero_address_creation_height,
            };
            Ok(sweep_keys)
        } else {
            Err(Error::Farcaster("Wallet in invalid state".to_string()))
        }
    }

    pub fn process_refund_tx(
        &mut self,
        endpoints: &mut Endpoints,
        refund_tx: bitcoin::Transaction,
        swap_id: SwapId,
        monero_address_creation_height: Option<u64>,
    ) -> Result<SweepMoneroAddress, Error> {
        if let Wallet::Alice(AliceState {
            alice,
            local_params,
            key_manager,
            remote_params: Some(bob_params), //remote
            adaptor_refund: Some(adaptor_refund),
            deal,
            target_monero_address,
            ..
        }) = self
        {
            let sk_b_btc = alice.recover_accordant_key(
                key_manager,
                bob_params,
                adaptor_refund.clone(),
                refund_tx,
            );
            let mut sk_b_btc_buf: Vec<u8> = (*sk_b_btc.as_ref()).into();
            sk_b_btc_buf.reverse();
            let sk_b = monero::PrivateKey::from_slice(sk_b_btc_buf.as_ref())
                .expect("Valid Monero Private Key");
            info!(
                "{} | Extracted monero key from Refund tx: {}",
                swap_id.swap_id(),
                sk_b.label()
            );

            let sk_a = key_manager.get_or_derive_monero_spend_key()?;
            let spend = sk_a + sk_b;
            info!(
                "{} | Full secret monero spending key: {}",
                swap_id.swap_id(),
                spend.bright_green_bold()
            );

            let view_key_bob = *bob_params
                .accordant_shared_keys
                .clone()
                .into_iter()
                .find(|vk| vk.tag() == &SharedKeyId::new(SHARED_VIEW_KEY_ID))
                .unwrap()
                .elem();

            let view_key_alice = *local_params
                .accordant_shared_keys
                .clone()
                .into_iter()
                .find(|vk| vk.tag() == &SharedKeyId::new(SHARED_VIEW_KEY_ID))
                .unwrap()
                .elem();
            let view = view_key_alice + view_key_bob;
            info!(
                "{} | Full secret monero view key: {}",
                swap_id.swap_id(),
                view.bright_green_bold()
            );
            let network = deal.parameters.network.into();
            let keypair = monero::KeyPair { view, spend };
            let corresponding_address = monero::Address::from_keypair(network, &keypair);
            info!(
                "{} | Corresponding address: {}",
                swap_id.swap_id(),
                corresponding_address.addr()
            );

            endpoints.send_to(
                ServiceBus::Ctl,
                ServiceId::Swap(swap_id),
                ServiceId::Database,
                BusMsg::Ctl(CtlMsg::SetAddressSecretKey(AddressSecretKey::Monero {
                    address: corresponding_address,
                    secret_key_info: MoneroSecretKeyInfo {
                        swap_id: Some(swap_id),
                        view: keypair.view.as_bytes().try_into().unwrap(),
                        spend: keypair.spend.as_bytes().try_into().unwrap(),
                        creation_height: monero_address_creation_height,
                    },
                })),
            )?;

            let sweep_keys = SweepMoneroAddress {
                source_view_key: view,
                source_spend_key: spend,
                destination_address: target_monero_address.clone(),
                minimum_balance: deal.parameters.accordant_amount,
                from_height: monero_address_creation_height,
            };
            Ok(sweep_keys)
        } else {
            error!("Call to refund transaction expects an Alice wallet");
            Err(Error::Farcaster(
                "Refund transaction requires an Alice wallet".to_string(),
            ))
        }
    }

    pub fn process_get_sweep_bitcoin_address(
        &mut self,
        source_address: bitcoin::Address,
        swap_id: SwapId,
    ) -> Result<SweepBitcoinAddress, Error> {
        if let Wallet::Bob(BobState {
            key_manager, bob, ..
        }) = self
        {
            let source_secret_key =
                key_manager.get_or_derive_bitcoin_key(ArbitratingKeyId::Lock)?;
            let destination_address = bob.refund_address.clone();
            Ok(SweepBitcoinAddress {
                source_secret_key,
                source_address,
                destination_address,
            })
        } else {
            error!("{} | get funding key requires a bob wallet", swap_id);
            Err(Error::Farcaster(
                "Funding key requires a Bob wallet".to_string(),
            ))
        }
    }

    pub fn handle_maker_commit(
        &mut self,
        commit: Commit,
        swap_id: SwapId,
    ) -> Result<Reveal, Error> {
        match commit {
            Commit::BobParameters(commit) => {
                if let Wallet::Alice(AliceState {
                    remote_commit, // None
                    ..
                }) = self
                {
                    if remote_commit.is_some() {
                        error!("{} | Bob Commit (remote) already set", swap_id.swap_id());
                    } else {
                        trace!("Setting Bob Commit");
                        *remote_commit = Some(commit);
                    }
                } else {
                    error!(
                        "{} | Wallet not found or not on correct state",
                        swap_id.swap_id(),
                    );
                    return Err(Error::Farcaster(
                        "Needs to be an Alice wallet to process Bob Commit".to_string(),
                    ));
                }
            }
            Commit::AliceParameters(commit) => {
                if let Wallet::Bob(BobState {
                    remote_commit, // None
                    ..
                }) = self
                {
                    if remote_commit.is_some() {
                        error!("{} | Alice Commit (remote) already set", swap_id.swap_id());
                    } else {
                        trace!("Setting Alice Commit");
                        *remote_commit = Some(commit);
                    }
                } else {
                    error!(
                        "{} | Not correct wallet, should be Bob's wallet: {}",
                        swap_id.swap_id(),
                        self
                    );
                    return Err(Error::Farcaster(
                        "Needs to be a Bob wallet to process Alice Commit".to_string(),
                    ));
                }
            }
        }
        // craft the correct reveal depending on role
        let reveal = match self {
            Wallet::Alice(AliceState { local_params, .. }) => Reveal::Alice {
                parameters: local_params.clone().reveal_alice(swap_id),
                proof: RevealProof {
                    swap_id,
                    proof: local_params.proof.clone().expect("local always some"),
                },
            },
            Wallet::Bob(BobState { local_params, .. }) => Reveal::Bob {
                parameters: local_params.clone().reveal_bob(swap_id),
                proof: RevealProof {
                    swap_id,
                    proof: local_params.proof.clone().expect("local always some"),
                },
            },
        };
        Ok(reveal)
    }

    pub fn handle_bob_reveals(
        &mut self,
        reveal: Reveal,
        swap_id: SwapId,
    ) -> Result<Option<Reveal>, Error> {
        match reveal {
            // receiving from counterparty Bob, thus wallet is acting as Alice (Maker or
            // Taker)
            Reveal::Bob { parameters, proof } => {
                if let Wallet::Alice(AliceState {
                    local_params,
                    key_manager,
                    deal,
                    remote_commit: Some(remote_commit),
                    remote_params, // None
                    remote_proof,  // None
                    ..
                }) = self
                {
                    if remote_params.is_some() || remote_proof.is_some() {
                        error!("{} | Bob params or proof already set", swap_id.swap_id(),);
                        return Err(Error::Farcaster(
                            "Bob params or proof already set".to_string(),
                        ));
                    }

                    trace!("Setting Bob params: {}", parameters);
                    trace!("Setting Bob proof: {}", proof);
                    remote_commit.verify_with_reveal(&CommitmentEngine, parameters.clone())?;
                    let remote_params_candidate: Parameters = parameters.into_parameters();
                    let proof_verification = key_manager.verify_proof(
                        &remote_params_candidate.spend,
                        &remote_params_candidate.adaptor,
                        proof.proof.clone(),
                    );
                    if proof_verification.is_err() {
                        error!("{} | DLEQ proof invalid", swap_id.swap_id());
                        return Err(Error::Farcaster("DLEQ invalid".to_string()));
                    }
                    info!("{} | Proof successfully verified", swap_id.swap_id());
                    *remote_params = Some(remote_params_candidate);
                    *remote_proof = Some(proof.proof);
                    // if we're maker, send Reveal back to counterparty
                    if deal.swap_role(&TradeRole::Maker) == SwapRole::Alice {
                        Ok(Some(Reveal::Alice {
                            parameters: local_params.clone().reveal_alice(swap_id),
                            proof: RevealProof {
                                swap_id,
                                proof: local_params.proof.clone().expect("local always some"),
                            },
                        }))
                    } else {
                        Ok(None)
                    }
                    // nothing to do yet, waiting for Msg
                    // CoreArbitratingSetup to proceed
                } else {
                    error!("{} | only Some(Wallet::Alice)", swap_id.swap_id(),);
                    Err(Error::Farcaster("Needs to be a n Alice wallet".to_string()))
                }
            }
            _ => Err(Error::Farcaster(
                "Handle bob reveal can only handle a Bob Reveal message".to_string(),
            )),
        }
    }

    pub fn handle_alice_reveals(
        &mut self,
        reveal: Reveal,
        swap_id: SwapId,
    ) -> Result<Option<Reveal>, Error> {
        match reveal {
            // getting parameters from counterparty Alice routed through
            // swapd, thus I'm Bob on this swap: Bob can proceed
            Reveal::Alice { parameters, proof } => {
                if let Wallet::Bob(BobState {
                    local_params,
                    key_manager,
<<<<<<< HEAD
                    pub_offer,
=======
                    deal,
                    funding_tx,
>>>>>>> b892a9e8
                    remote_commit: Some(remote_commit),
                    remote_params, // None
                    remote_proof,  // None
                    ..
                }) = self
                {
                    // set wallet params
                    if remote_params.is_some() || remote_proof.is_some() {
                        error!("{} | Alice params or proof already set", swap_id.swap_id(),);
                        return Err(Error::Farcaster("Alice params or proof already set".to_string()));
                    }

                    trace!("Setting Alice params: {}", parameters);
                    trace!("Setting Alice proof: {}", proof);
                    remote_commit.verify_with_reveal(&CommitmentEngine, parameters.clone())?;
                    let remote_params_candidate: Parameters = parameters.into_parameters();
                    let proof_verification = key_manager.verify_proof(
                        &remote_params_candidate.spend,
                        &remote_params_candidate.adaptor,
                        proof.proof.clone(),
                    );

                    if proof_verification.is_err() {
                        error!("{} | DLEQ proof invalid", swap_id.swap_id());
                        return Err(Error::Farcaster("DLEQ proof invalid".to_string()));
                    }
                    info!("{} | Proof successfully verified", swap_id.swap_id());
                    *remote_params = Some(remote_params_candidate);
                    *remote_proof = Some(proof.proof);

                    // if we're maker, send Reveal back to counterparty
                    let reveal = if deal.swap_role(&TradeRole::Maker) == SwapRole::Bob {
                        Some(Reveal::Bob {
                            parameters: local_params.clone().reveal_bob(swap_id),
                            proof: RevealProof {
                                swap_id,
                                proof: local_params.proof.clone().expect("local always some"),
                            },
                        })
                    } else {
                        None
                    };

<<<<<<< HEAD
                    Ok(reveal)
=======
                    // set wallet core_arb_txs
                    if core_arb_setup.is_some() {
                        error!("{} | Core Arb Txs already set", swap_id.swap_id(),);
                        return Err(Error::Farcaster("Core arb txs already set".to_string()));
                    }
                    if !funding_tx.was_seen() {
                        error!("{} | Funding not yet seen", swap_id.swap_id());
                        return Err(Error::Farcaster("Funding not seen yet".to_string()));
                    }
                    let core_arbitrating_txs = bob.core_arbitrating_transactions(
                        &remote_params.clone().expect("alice_params set above"),
                        local_params,
                        funding_tx.clone(),
                        deal.to_arbitrating_params(),
                    )?;
                    let cosign_arbitrating_cancel =
                        bob.cosign_arbitrating_cancel(key_manager, &core_arbitrating_txs)?;
                    *core_arb_setup = Some(
                        core_arbitrating_txs
                            .into_arbitrating_setup(swap_id, cosign_arbitrating_cancel),
                    );
                    Ok((
                        reveal,
                        core_arb_setup
                            .clone()
                            .expect("This is safe, since we just set it to some"),
                    ))
>>>>>>> b892a9e8
                } else {
                    error!("{} | only Some(Wallet::Bob)", swap_id.swap_id());
                    Err(Error::Farcaster("Only wallet::Bob is allowed".to_string()))
                }
            }
            _ => Err(Error::Farcaster(
                "handle_alice_reveals can only handle an Alice Reveal".to_string(),
            )),
        }
    }

    pub fn create_core_arb(&mut self, swap_id: SwapId) -> Result<CoreArbitratingSetup, Error> {
        if let Wallet::Bob(BobState {
            bob,
            local_params,
            key_manager,
            pub_offer,
            funding_tx,
            remote_params,  // None
            core_arb_setup, // None
            ..
        }) = self
        {
            // set wallet core_arb_txs
            if core_arb_setup.is_some() {
                error!("{} | Core Arb Txs already set", swap_id.swap_id(),);
                return Err(Error::Farcaster("Core arb txs already set".to_string()));
            }
            if !funding_tx.was_seen() {
                error!("{} | Funding not yet seen", swap_id.swap_id());
                return Err(Error::Farcaster("Funding not seen yet".to_string()));
            }
            let core_arbitrating_txs = bob.core_arbitrating_transactions(
                &remote_params.clone().expect("alice_params set above"),
                local_params,
                funding_tx.clone(),
                pub_offer.to_arbitrating_params(),
            )?;
            let cosign_arbitrating_cancel =
                bob.cosign_arbitrating_cancel(key_manager, &core_arbitrating_txs)?;
            *core_arb_setup = Some(
                core_arbitrating_txs.into_arbitrating_setup(swap_id, cosign_arbitrating_cancel),
            );
            Ok(core_arb_setup
                .clone()
                .expect("This is safe, since we just set it to some"))
        } else {
            error!("{} | only Some(Wallet::Bob)", swap_id.swap_id());
            Err(Error::Farcaster("Only wallet::Bob is allowed".to_string()))
        }
    }

    pub fn handle_refund_procedure_signatures(
        &mut self,
        refund_procedure_signatures: RefundProcedureSignatures,
        swap_id: SwapId,
    ) -> Result<HandleRefundProcedureSignaturesRes, Error> {
        let RefundProcedureSignatures {
            cancel_sig: alice_cancel_sig,
            refund_adaptor_sig,
            ..
        } = refund_procedure_signatures;
        if let Wallet::Bob(BobState {
            bob,
            local_params,
            key_manager,
            deal,
            remote_params: Some(remote_params),
            core_arb_setup: Some(core_arb_setup),
            adaptor_buy, // None
            ..
        }) = self
        {
            let core_arb_txs = core_arb_setup.clone().into_arbitrating_tx();

            bob.validate_adaptor_refund(
                key_manager,
                remote_params,
                local_params,
                &core_arb_txs,
                &refund_adaptor_sig,
            )?;

            if adaptor_buy.is_some() {
                error!("{} | adaptor_buy already set", swap_id.swap_id());
                return Err(Error::Farcaster("adaptor buy already set".to_string()));
            }
            *adaptor_buy = Some(bob.sign_adaptor_buy(
                swap_id,
                key_manager,
                remote_params,
                local_params,
                &core_arb_txs,
                deal.to_arbitrating_params(),
            )?);

            // lock
            let sig = bob.sign_arbitrating_lock(key_manager, &core_arb_txs)?;
            let tx = core_arb_setup.lock.clone();
            let mut lock_tx = LockTx::from_partial(tx);
            let lock_pubkey = key_manager.get_pubkey(ArbitratingKeyId::Lock)?;
            lock_tx.add_witness(lock_pubkey, sig)?;
            let finalized_lock_tx =
                Broadcastable::<bitcoin::Transaction>::finalize_and_extract(&mut lock_tx)?;

            // cancel
            let tx = core_arb_setup.cancel.clone();
            let mut cancel_tx = CancelTx::from_partial(tx);
            cancel_tx.add_witness(remote_params.cancel, alice_cancel_sig)?;
            cancel_tx.add_witness(local_params.cancel, core_arb_setup.cancel_sig)?;
            let finalized_cancel_tx =
                Broadcastable::<bitcoin::Transaction>::finalize_and_extract(&mut cancel_tx)?;

            // refund
            let TxSignatures { sig, adapted_sig } =
                bob.fully_sign_refund(key_manager, &core_arb_txs, &refund_adaptor_sig)?;
            let tx = core_arb_setup.refund.clone();
            let mut refund_tx = RefundTx::from_partial(tx);
            refund_tx.add_witness(local_params.refund, sig)?;
            refund_tx.add_witness(remote_params.refund, adapted_sig)?;
            let finalized_refund_tx =
                Broadcastable::<bitcoin::Transaction>::finalize_and_extract(&mut refund_tx)?;

            Ok(HandleRefundProcedureSignaturesRes {
                buy_procedure_signature: adaptor_buy
                    .clone()
                    .expect("Value was to Some in the same function"),
                lock_tx: finalized_lock_tx,
                cancel_tx: finalized_cancel_tx,
                refund_tx: finalized_refund_tx,
            })
        } else {
            error!("{} | Unknown wallet and swap id", swap_id.swap_id(),);
            Err(Error::Farcaster("Unknown wallet and swap id".to_string()))
        }
    }

    pub fn handle_core_arbitrating_setup(
        &mut self,
        core_arbitrating_setup: CoreArbitratingSetup,
        swap_id: SwapId,
    ) -> Result<HandleCoreArbitratingSetupRes, Error> {
        if let Wallet::Alice(AliceState {
            alice,
            local_params,
            key_manager,
            deal,
            remote_params: Some(bob_parameters),
            core_arb_setup,         // None
            alice_cancel_signature, // None
            adaptor_refund,         // None
            ..
        }) = self
        {
            if core_arb_setup.is_some() {
                error!("{} | core_arb_txs already set for alice", swap_id.swap_id(),);
                return Err(Error::Farcaster("Core arb already set".to_string()));
            }
            if alice_cancel_signature.is_some() {
                error!(
                    "{} | alice_cancel_sig already set for alice",
                    swap_id.swap_id(),
                );
                return Err(Error::Farcaster("Alice cancel sig already set".to_string()));
            }
            *core_arb_setup = Some(core_arbitrating_setup.clone());
            let core_arb_txs = core_arbitrating_setup.into_arbitrating_tx();
            let signed_adaptor_refund = alice.sign_adaptor_refund(
                key_manager,
                local_params,
                bob_parameters,
                &core_arb_txs,
                deal.to_arbitrating_params(),
            )?;
            *adaptor_refund = Some(signed_adaptor_refund.clone());
            let cosigned_arb_cancel = alice.cosign_arbitrating_cancel(
                key_manager,
                local_params,
                bob_parameters,
                &core_arb_txs,
                deal.to_arbitrating_params(),
            )?;
            let refund_proc_signatures = RefundProcedureSignatures {
                swap_id,
                cancel_sig: cosigned_arb_cancel,
                refund_adaptor_sig: signed_adaptor_refund,
            };
            *alice_cancel_signature = Some(refund_proc_signatures.cancel_sig);

            // cancel
            let partial_cancel_tx = core_arb_setup.as_ref().unwrap().cancel.clone();
            let mut cancel_tx = CancelTx::from_partial(partial_cancel_tx);
            cancel_tx.add_witness(local_params.cancel, alice_cancel_signature.unwrap())?;
            cancel_tx.add_witness(
                bob_parameters.cancel,
                core_arb_setup.as_ref().unwrap().cancel_sig,
            )?;
            let finalized_cancel_tx =
                Broadcastable::<bitcoin::Transaction>::finalize_and_extract(&mut cancel_tx)?;

            // punish
            let FullySignedPunish { punish, punish_sig } = alice.fully_sign_punish(
                key_manager,
                local_params,
                bob_parameters,
                &core_arb_txs,
                deal.to_arbitrating_params(),
            )?;
            let mut punish_tx = PunishTx::from_partial(punish);
            punish_tx.add_witness(
                local_params.punish.expect("Alice has punish key"),
                punish_sig,
            )?;
            let finalized_punish_tx =
                Broadcastable::<bitcoin::Transaction>::finalize_and_extract(&mut punish_tx)?;

            Ok(HandleCoreArbitratingSetupRes {
                refund_procedure_signatures: refund_proc_signatures,
                cancel_tx: finalized_cancel_tx,
                punish_tx: finalized_punish_tx,
            })
        } else {
            error!("{} | only Wallet::Alice", swap_id.swap_id(),);
            Err(Error::Farcaster(
                "Only wallet::Alice is allowed".to_string(),
            ))
        }
    }

    pub fn handle_buy_procedure_signature(
        &mut self,
        buy_procedure_signature: BuyProcedureSignature,
        swap_id: SwapId,
    ) -> Result<HandleBuyProcedureSignatureRes, Error> {
        trace!("wallet received buyproceduresignature");
        if let Wallet::Alice(AliceState {
            alice,
            local_params: alice_params,
            key_manager,
            deal,
            remote_params: Some(bob_parameters),
            core_arb_setup: Some(core_arb_setup),
            alice_cancel_signature: Some(alice_cancel_sig),
            ..
        }) = self
        {
            let core_arb_txs = core_arb_setup.clone().into_arbitrating_tx();

            // cancel
            let tx = core_arb_setup.cancel.clone();
            let mut cancel_tx = CancelTx::from_partial(tx);
            cancel_tx.add_witness(alice_params.cancel, *alice_cancel_sig)?;
            cancel_tx.add_witness(bob_parameters.cancel, core_arb_setup.cancel_sig)?;
            let finalized_cancel_tx =
                Broadcastable::<bitcoin::Transaction>::finalize_and_extract(&mut cancel_tx)?;

            // buy
            let mut buy_tx = BuyTx::from_partial(buy_procedure_signature.buy.clone());
            alice.validate_adaptor_buy(
                key_manager,
                alice_params,
                bob_parameters,
                &core_arb_txs,
                deal.to_arbitrating_params(),
                &buy_procedure_signature,
            )?;
            let TxSignatures { sig, adapted_sig } = alice.fully_sign_buy(
                key_manager,
                alice_params,
                bob_parameters,
                &core_arb_txs,
                deal.to_arbitrating_params(),
                &buy_procedure_signature,
            )?;
            buy_tx.add_witness(key_manager.get_pubkey(ArbitratingKeyId::Buy)?, sig)?;
            buy_tx.add_witness(bob_parameters.buy, adapted_sig)?;
            let finalized_buy_tx =
                Broadcastable::<bitcoin::Transaction>::finalize_and_extract(&mut buy_tx)?;
            trace!("wallet sends fullysignedbuy");
            Ok(HandleBuyProcedureSignatureRes {
                cancel_tx: finalized_cancel_tx,
                buy_tx: finalized_buy_tx,
            })
            // buy_adaptor_sig
        } else {
            error!("{} | could not get alice's wallet", swap_id.swap_id());
            Err(Error::Farcaster("Could not get alice wallet".to_string()))
        }
    }
}

pub fn create_funding(
    key_manager: &mut KeyManager,
    net: farcaster_core::blockchain::Network,
) -> Result<FundingTx, Error> {
    let pk = key_manager.get_pubkey(ArbitratingKeyId::Lock)?;
    Ok(FundingTx::initialize(pk, net)?)
}

pub fn funding_update(funding: &mut FundingTx, tx: bitcoin::Transaction) -> Result<(), Error> {
    funding.update(tx).map_err(Into::into)
}<|MERGE_RESOLUTION|>--- conflicted
+++ resolved
@@ -869,12 +869,7 @@
                 if let Wallet::Bob(BobState {
                     local_params,
                     key_manager,
-<<<<<<< HEAD
-                    pub_offer,
-=======
                     deal,
-                    funding_tx,
->>>>>>> b892a9e8
                     remote_commit: Some(remote_commit),
                     remote_params, // None
                     remote_proof,  // None
@@ -918,37 +913,7 @@
                         None
                     };
 
-<<<<<<< HEAD
                     Ok(reveal)
-=======
-                    // set wallet core_arb_txs
-                    if core_arb_setup.is_some() {
-                        error!("{} | Core Arb Txs already set", swap_id.swap_id(),);
-                        return Err(Error::Farcaster("Core arb txs already set".to_string()));
-                    }
-                    if !funding_tx.was_seen() {
-                        error!("{} | Funding not yet seen", swap_id.swap_id());
-                        return Err(Error::Farcaster("Funding not seen yet".to_string()));
-                    }
-                    let core_arbitrating_txs = bob.core_arbitrating_transactions(
-                        &remote_params.clone().expect("alice_params set above"),
-                        local_params,
-                        funding_tx.clone(),
-                        deal.to_arbitrating_params(),
-                    )?;
-                    let cosign_arbitrating_cancel =
-                        bob.cosign_arbitrating_cancel(key_manager, &core_arbitrating_txs)?;
-                    *core_arb_setup = Some(
-                        core_arbitrating_txs
-                            .into_arbitrating_setup(swap_id, cosign_arbitrating_cancel),
-                    );
-                    Ok((
-                        reveal,
-                        core_arb_setup
-                            .clone()
-                            .expect("This is safe, since we just set it to some"),
-                    ))
->>>>>>> b892a9e8
                 } else {
                     error!("{} | only Some(Wallet::Bob)", swap_id.swap_id());
                     Err(Error::Farcaster("Only wallet::Bob is allowed".to_string()))
@@ -965,7 +930,7 @@
             bob,
             local_params,
             key_manager,
-            pub_offer,
+            deal,
             funding_tx,
             remote_params,  // None
             core_arb_setup, // None
@@ -985,7 +950,7 @@
                 &remote_params.clone().expect("alice_params set above"),
                 local_params,
                 funding_tx.clone(),
-                pub_offer.to_arbitrating_params(),
+                deal.to_arbitrating_params(),
             )?;
             let cosign_arbitrating_cancel =
                 bob.cosign_arbitrating_cancel(key_manager, &core_arbitrating_txs)?;
