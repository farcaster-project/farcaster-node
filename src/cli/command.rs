--- conflicted
+++ resolved
@@ -134,12 +134,9 @@
                 // let instruction =
                 //     format!("Share the following offer with taker:",);
                 // let hex = format!("{:?}", &public_offer);
-<<<<<<< HEAD
                 // println!("{} \n {}", instruction.green_bold(),
                 // hex.bright_yellow_bold());
-=======
-                // println!("{} \n {}", instruction.green_bold(), hex.bright_yellow_bold());
->>>>>>> 8335ea98
+
             }
 
             Command::Take { public_offer } => {
