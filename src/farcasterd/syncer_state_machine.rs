// Copyright 2020-2022 Farcaster Devs & LNP/BP Standards Association
//
// Use of this source code is governed by an MIT-style
// license that can be found in the LICENSE file or at
// https://opensource.org/licenses/MIT.

use bitcoin::hashes::{hex::ToHex, Hash};
use farcaster_core::blockchain::{Blockchain, Network};

use crate::{
    bus::ctl::CtlMsg,
    bus::info::InfoMsg,
    bus::BusMsg,
    bus::{sync::SyncMsg, AddressSecretKey, Failure, FailureCode},
    error::Error,
    event::{Event, StateMachine, StateMachineExecutor},
    syncerd::{
        Event as SyncerEvent, GetAddressBalance, Health, HealthCheck, SweepAddress,
        SweepAddressAddendum, Task, TaskAborted, TaskId,
    },
    ServiceId,
};

use super::runtime::{syncer_up, Runtime};

/// State machine for making a syncer request from and to a client.
/// State machine automaton:
/// ```ignore
///        Start
///          |
///    ______|_______
///   |             |
///   |             V
///   |      AwaitingSyncer
///   |             |
///   V             V
/// AwaitingSyncerRequest
///          |
///          V
///         End
/// ```
#[derive(Display)]
pub enum SyncerStateMachine {
    /// Start state - transitions to AwaitingSyncer or AwaitingSyncerRequest on
    /// cli request or None on failure.  Transition to AwaitingSyncer triggers
    /// launch syncer.  Transition to AwaitingSyncerRequest triggers a request
    /// to the target syncer.
    #[display("Start")]
    Start,

    /// AwaitingSyncer state - transitions to AwaitingSyncerRequest once the
    /// syncer Hello is reiceved. Transition to AwaitingSyncerRequest triggers a
    /// request to the target syncer.
    #[display("Awaiting Syncer")]
    AwaitingSyncer(AwaitingSyncer),

    /// AwaitingSyncerRequest state - transitions to None on success. Transition
    /// to None triggers a response back to the client.
    #[display("Awaiting Syncer Request")]
    AwaitingSyncerRequest(AwaitingSyncerRequest),
}

pub struct AwaitingSyncer {
    source: ServiceId,
    syncer: ServiceId,
    syncer_task: Task,
    syncer_task_id: TaskId,
}

pub struct AwaitingSyncerRequest {
    source: ServiceId,
    syncer: ServiceId,
    syncer_task_id: TaskId,
}

impl StateMachine<Runtime, Error> for SyncerStateMachine {
    fn next(self, event: Event, runtime: &mut Runtime) -> Result<Option<Self>, Error> {
        match self {
            SyncerStateMachine::Start => {
                attempt_transition_to_awaiting_syncer_or_awaiting_syncer_request(event, runtime)
            }
            SyncerStateMachine::AwaitingSyncer(awaiting_syncer) => {
                attempt_transition_to_awaiting_syncer_request(event, runtime, awaiting_syncer)
            }
            SyncerStateMachine::AwaitingSyncerRequest(awaiting_syncer_request) => {
                attempt_transition_to_end(event, runtime, awaiting_syncer_request)
            }
        }
    }

    fn name(&self) -> String {
        "Syncer".to_string()
    }
}

pub struct SyncerStateMachineExecutor {}
impl StateMachineExecutor<Runtime, Error, SyncerStateMachine> for SyncerStateMachineExecutor {}

impl SyncerStateMachine {
    pub fn task_id(&self) -> Option<TaskId> {
        match self {
            SyncerStateMachine::AwaitingSyncer(AwaitingSyncer { syncer_task_id, .. }) => {
                Some(syncer_task_id.clone())
            }
            SyncerStateMachine::AwaitingSyncerRequest(AwaitingSyncerRequest {
                syncer_task_id,
                ..
            }) => Some(syncer_task_id.clone()),
            _ => None,
        }
    }

    pub fn syncer(&self) -> Option<ServiceId> {
        match self {
            SyncerStateMachine::AwaitingSyncer(AwaitingSyncer { syncer, .. }) => {
                Some(syncer.clone())
            }
            SyncerStateMachine::AwaitingSyncerRequest(AwaitingSyncerRequest { syncer, .. }) => {
                Some(syncer.clone())
            }
            _ => None,
        }
    }
}

fn attempt_transition_to_awaiting_syncer_or_awaiting_syncer_request(
    event: Event,
    runtime: &mut Runtime,
) -> Result<Option<SyncerStateMachine>, Error> {
    let source = event.source.clone();
    match event.request.clone() {
        BusMsg::Ctl(CtlMsg::SweepAddress(sweep_address)) => {
            let (blockchain, network) = match sweep_address.clone() {
                SweepAddressAddendum::Monero(addendum) => {
                    let blockchain = Blockchain::Monero;
                    let mut network = addendum.destination_address.network.into();

                    // Switch the network to local if the mainnet configuration does
                    // not exist and the local network exists
                    network = if network == Network::Mainnet
                        && runtime.config.get_syncer_servers(network).is_none()
                        && runtime.config.get_syncer_servers(Network::Local).is_some()
                    {
                        Network::Local
                    } else {
                        network
                    };
                    (blockchain, network)
                }
                SweepAddressAddendum::Bitcoin(addendum) => {
                    (Blockchain::Bitcoin, addendum.source_address.network.into())
                }
            };

            let syncer_task_id = TaskId(runtime.syncer_task_counter);
            let syncer_task = Task::SweepAddress(SweepAddress {
                id: syncer_task_id.clone(),
                retry: false,
                lifetime: u64::MAX,
                addendum: sweep_address,
            });
            runtime.syncer_task_counter += 1;

            // check if a monero syncer is up
            if let Some(service_id) = syncer_up(
                &mut runtime.spawning_services,
                &mut runtime.registered_services,
                blockchain,
                network,
                &runtime.config,
            )? {
                event.complete_sync_service(service_id, SyncMsg::Task(syncer_task))?;
                Ok(Some(SyncerStateMachine::AwaitingSyncerRequest(
                    AwaitingSyncerRequest {
                        source,
                        syncer_task_id,
                        syncer: ServiceId::Syncer(blockchain, network),
                    },
                )))
            } else {
                Ok(Some(SyncerStateMachine::AwaitingSyncer(AwaitingSyncer {
                    source,
                    syncer: ServiceId::Syncer(blockchain, network),
                    syncer_task: syncer_task,
                    syncer_task_id,
                })))
            }
        }

        BusMsg::Ctl(CtlMsg::GetBalance(address_secret_key)) => {
            let syncer_task_id = TaskId(runtime.syncer_task_counter);
            runtime.syncer_task_counter += 1;
            let (blockchain, network) = match &address_secret_key {
                AddressSecretKey::Bitcoin { address, .. } => {
                    (Blockchain::Bitcoin, address.network.into())
                }
                AddressSecretKey::Monero { address, .. } => {
                    (Blockchain::Monero, address.network.into())
                }
            };
            let syncer_task = Task::GetAddressBalance(GetAddressBalance {
                id: syncer_task_id,
                address_secret_key,
            });
            // check if a monero syncer is up
            if let Some(service_id) = syncer_up(
                &mut runtime.spawning_services,
                &mut runtime.registered_services,
                blockchain,
                network,
                &runtime.config,
            )? {
                event.complete_sync_service(service_id, SyncMsg::Task(syncer_task))?;
                Ok(Some(SyncerStateMachine::AwaitingSyncerRequest(
                    AwaitingSyncerRequest {
                        source,
                        syncer_task_id,
                        syncer: ServiceId::Syncer(blockchain, network),
                    },
                )))
            } else {
                Ok(Some(SyncerStateMachine::AwaitingSyncer(AwaitingSyncer {
                    source,
                    syncer: ServiceId::Syncer(blockchain, network),
                    syncer_task: syncer_task,
                    syncer_task_id,
                })))
            }
        }

        BusMsg::Ctl(CtlMsg::HealthCheck(blockchain, network)) => {
            let syncer_task_id = TaskId(runtime.syncer_task_counter);
            runtime.syncer_task_counter += 1;
            let syncer_task = Task::HealthCheck(HealthCheck { id: syncer_task_id });

            match syncer_up(
                &mut runtime.spawning_services,
                &mut runtime.registered_services,
                blockchain,
                network,
                &runtime.config,
            ) {
                Ok(Some(service_id)) => {
                    event.complete_sync_service(service_id, SyncMsg::Task(syncer_task))?;
                    Ok(Some(SyncerStateMachine::AwaitingSyncerRequest(
                        AwaitingSyncerRequest {
                            source,
                            syncer_task_id,
                            syncer: ServiceId::Syncer(blockchain, network),
                        },
                    )))
                }
                Ok(None) => Ok(Some(SyncerStateMachine::AwaitingSyncer(AwaitingSyncer {
                    source,
                    syncer: ServiceId::Syncer(blockchain, network),
                    syncer_task: syncer_task,
                    syncer_task_id,
                }))),
                Err(err) => {
                    event.complete_ctl(CtlMsg::HealthResult(Health::ConfigUnavailable(
                        err.to_string(),
                    )))?;
                    Ok(None)
                }
            }
        }

        req => {
            warn!(
                "Request {} from {} invalid for state start - invalidating.",
                req, event.source
            );
            Ok(None)
        }
    }
}

fn attempt_transition_to_awaiting_syncer_request(
    event: Event,
    _runtime: &mut Runtime,
    awaiting_syncer: AwaitingSyncer,
) -> Result<Option<SyncerStateMachine>, Error> {
    let AwaitingSyncer {
        source,
        syncer,
        syncer_task,
        syncer_task_id,
    } = awaiting_syncer;
    match (event.request.clone(), event.source.clone()) {
        (BusMsg::Ctl(CtlMsg::Hello), syncer_id) if syncer == syncer_id => {
            event.complete_sync_service(syncer.clone(), SyncMsg::Task(syncer_task))?;
            Ok(Some(SyncerStateMachine::AwaitingSyncerRequest(
                AwaitingSyncerRequest {
                    source,
                    syncer_task_id,
                    syncer,
                },
            )))
        }
        (req, source) => {
            if let BusMsg::Ctl(CtlMsg::Hello) = req {
                trace!(
                    "BusMsg {} from {} invalid for state awaiting syncer.",
                    req,
                    source
                );
            } else {
                warn!(
                    "BusMsg {} from {} invalid for state awaiting syncer.",
                    req, source
                );
            }
            Ok(Some(SyncerStateMachine::AwaitingSyncer(AwaitingSyncer {
                source,
                syncer,
                syncer_task,
                syncer_task_id,
            })))
        }
    }
}

fn attempt_transition_to_end(
    mut event: Event,
    runtime: &mut Runtime,
    awaiting_syncer_request: AwaitingSyncerRequest,
) -> Result<Option<SyncerStateMachine>, Error> {
    let AwaitingSyncerRequest {
        syncer_task_id,
        source,
        syncer,
    } = awaiting_syncer_request;
    match (event.request.clone(), event.source.clone()) {
        (BusMsg::Sync(SyncMsg::Event(SyncerEvent::SweepSuccess(success))), syncer_id)
            if syncer == syncer_id && success.id == syncer_task_id =>
        {
            if let Some(Some(txid)) = success
                .txids
                .clone()
                .pop()
                .map(|txid| bitcoin::Txid::from_slice(&txid).ok())
            {
                event.send_client_info(
                    source,
                    InfoMsg::String(format!(
                        "Successfully sweeped address. Transaction Id: {}.",
                        txid.to_hex()
                    )),
                )?;
            } else {
                event.send_client_info(source, InfoMsg::String("Nothing to sweep.".to_string()))?;
            }
            runtime.clean_up_after_syncer_usage(event.endpoints)?;
            Ok(None)
        }

        (BusMsg::Sync(SyncMsg::Event(SyncerEvent::AddressBalance(res))), syncer_id)
            if syncer == syncer_id && res.id == syncer_task_id =>
        {
            if let Some(err) = res.err {
                event.send_client_ctl(
                    source,
                    CtlMsg::Failure(Failure {
                        code: FailureCode::Unknown,
                        info: format!("Failed to get adddress balance {}", err),
                    }),
                )?;
            } else {
                event.send_client_info(
                    source,
                    InfoMsg::AddressBalance(crate::bus::info::AddressBalance {
                        address: res.address,
                        balance: res.balance,
                    }),
                )?;
            }
            runtime.clean_up_after_syncer_usage(event.endpoints)?;
            Ok(None)
        }

        (
            BusMsg::Sync(SyncMsg::Event(SyncerEvent::TaskAborted(TaskAborted {
                id, error, ..
            }))),
            syncer_id,
        ) if syncer == syncer_id && id.len() == 1 && id[0] == syncer_task_id => {
            event.send_client_ctl(
                source,
                CtlMsg::Failure(Failure {
                    code: FailureCode::Unknown,
                    info: format!(
                        "Failure in chain query{}",
                        error.map_or("".to_string(), |e| format!(": {}", e))
                    ),
                }),
            )?;
            runtime.clean_up_after_syncer_usage(event.endpoints)?;
            Ok(None)
        }

        (BusMsg::Sync(SyncMsg::Event(SyncerEvent::HealthResult(res))), syncer_id)
            if syncer == syncer_id && res.id == syncer_task_id =>
        {
<<<<<<< HEAD
            event.send_ctl_service(source, CtlMsg::HealthResult(res.health))?;
            runtime.clean_up_after_syncer_usage(event.endpoints)?;
=======
            event.send_client_ctl(source, CtlMsg::HealthResult(res.health))?;
            runtime.registered_services = runtime
                .registered_services
                .clone()
                .drain()
                .filter(|service| {
                    if let ServiceId::Syncer(..) = service {
                        if !runtime.syncer_has_client(service) {
                            info!("Terminating {}", service);
                            event
                                .send_ctl_service(service.clone(), CtlMsg::Terminate)
                                .is_err()
                        } else {
                            true
                        }
                    } else {
                        true
                    }
                })
                .collect();
>>>>>>> 49d6cfd4
            Ok(None)
        }
        (req, source) => {
            if let BusMsg::Ctl(CtlMsg::Hello) = req {
                trace!(
                    "BusMsg {} from {} invalid for state awaiting syncer.",
                    req,
                    source
                );
            } else {
                warn!(
                    "BusMsg {} from {} invalid for state awaiting syncer.",
                    req, source
                );
            }
            Ok(Some(SyncerStateMachine::AwaitingSyncerRequest(
                AwaitingSyncerRequest {
                    syncer_task_id,
                    source,
                    syncer,
                },
            )))
        }
    }
}<|MERGE_RESOLUTION|>--- conflicted
+++ resolved
@@ -401,31 +401,8 @@
         (BusMsg::Sync(SyncMsg::Event(SyncerEvent::HealthResult(res))), syncer_id)
             if syncer == syncer_id && res.id == syncer_task_id =>
         {
-<<<<<<< HEAD
-            event.send_ctl_service(source, CtlMsg::HealthResult(res.health))?;
+            event.send_client_ctl(source, CtlMsg::HealthResult(res.health))?;
             runtime.clean_up_after_syncer_usage(event.endpoints)?;
-=======
-            event.send_client_ctl(source, CtlMsg::HealthResult(res.health))?;
-            runtime.registered_services = runtime
-                .registered_services
-                .clone()
-                .drain()
-                .filter(|service| {
-                    if let ServiceId::Syncer(..) = service {
-                        if !runtime.syncer_has_client(service) {
-                            info!("Terminating {}", service);
-                            event
-                                .send_ctl_service(service.clone(), CtlMsg::Terminate)
-                                .is_err()
-                        } else {
-                            true
-                        }
-                    } else {
-                        true
-                    }
-                })
-                .collect();
->>>>>>> 49d6cfd4
             Ok(None)
         }
         (req, source) => {
