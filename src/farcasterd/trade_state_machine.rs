--- conflicted
+++ resolved
@@ -148,16 +148,15 @@
 }
 
 pub struct RestoringSwapd {
-    checkpoint_entry: CheckpointEntry,
+    swap_id: SwapId,
+    public_offer: PublicOffer,
+    trade_role: TradeRole,
+    expected_counterparty_node_id: Option<NodeId>,
     arbitrating_syncer_up: Option<ServiceId>,
     accordant_syncer_up: Option<ServiceId>,
     swapd_up: bool,
-<<<<<<< HEAD
-    trade_role: TradeRole,
     expect_connection: bool,
     peerd: Option<ServiceId>,
-=======
->>>>>>> bfabc04e
 }
 
 pub struct SwapdRunning {
@@ -252,10 +251,9 @@
             TradeStateMachine::SwapdLaunched(SwapdLaunched { public_offer, .. }) => {
                 Some(public_offer.clone())
             }
-            TradeStateMachine::RestoringSwapd(RestoringSwapd {
-                checkpoint_entry: CheckpointEntry { public_offer, .. },
-                ..
-            }) => Some(public_offer.clone()),
+            TradeStateMachine::RestoringSwapd(RestoringSwapd { public_offer, .. }) => {
+                Some(public_offer.clone())
+            }
             TradeStateMachine::SwapdRunning(SwapdRunning { public_offer, .. }) => {
                 Some(public_offer.clone())
             }
@@ -266,10 +264,7 @@
     pub fn swap_id(&self) -> Option<SwapId> {
         match self {
             TradeStateMachine::SwapdLaunched(SwapdLaunched { swap_id, .. }) => Some(*swap_id),
-            TradeStateMachine::RestoringSwapd(RestoringSwapd {
-                checkpoint_entry: CheckpointEntry { swap_id, .. },
-                ..
-            }) => Some(*swap_id),
+            TradeStateMachine::RestoringSwapd(RestoringSwapd { swap_id, .. }) => Some(*swap_id),
             TradeStateMachine::SwapdRunning(SwapdRunning { swap_id, .. }) => Some(*swap_id),
             _ => None,
         }
@@ -621,21 +616,15 @@
             event.complete_client_info(InfoMsg::String("Restoring checkpoint.".to_string()))?;
 
             Ok(Some(TradeStateMachine::RestoringSwapd(RestoringSwapd {
-                checkpoint_entry: CheckpointEntry {
-                    swap_id,
-                    public_offer,
-                    trade_role,
-                    expected_counterparty_node_id,
-                },
+                swap_id,
+                public_offer,
+                trade_role,
+                expected_counterparty_node_id,
                 arbitrating_syncer_up,
                 accordant_syncer_up,
                 swapd_up: false,
-<<<<<<< HEAD
                 peerd: None,
                 expect_connection,
-                trade_role,
-=======
->>>>>>> bfabc04e
             })))
         }
         req => {
@@ -1069,36 +1058,27 @@
     restoring_swapd: RestoringSwapd,
 ) -> Result<Option<TradeStateMachine>, Error> {
     let RestoringSwapd {
-        checkpoint_entry,
+        swap_id,
+        public_offer,
+        trade_role,
+        expected_counterparty_node_id,
         mut arbitrating_syncer_up,
         mut accordant_syncer_up,
         mut swapd_up,
-<<<<<<< HEAD
         mut peerd,
         mut expect_connection,
-        trade_role,
-=======
->>>>>>> bfabc04e
     } = restoring_swapd;
     match (event.request.clone(), event.source.clone()) {
         (BusMsg::Ctl(CtlMsg::Hello), source)
-            if ServiceId::Syncer(
-                Blockchain::Monero,
-                checkpoint_entry.public_offer.offer.network,
-            ) == source =>
+            if ServiceId::Syncer(Blockchain::Monero, public_offer.offer.network) == source =>
         {
             accordant_syncer_up = Some(source);
         }
+        (BusMsg::Ctl(CtlMsg::Hello), source) if ServiceId::Swap(swap_id) == source => {
+            swapd_up = true;
+        }
         (BusMsg::Ctl(CtlMsg::Hello), source)
-            if ServiceId::Swap(checkpoint_entry.swap_id) == source =>
-        {
-            swapd_up = true;
-        }
-        (BusMsg::Ctl(CtlMsg::Hello), source)
-            if ServiceId::Syncer(
-                Blockchain::Bitcoin,
-                checkpoint_entry.public_offer.offer.network,
-            ) == source =>
+            if ServiceId::Syncer(Blockchain::Bitcoin, public_offer.offer.network) == source =>
         {
             arbitrating_syncer_up = Some(source);
         }
@@ -1129,7 +1109,7 @@
         swapd_up,
         (!expect_connection || expect_connection && peerd.is_some()), // expect_connection implies connected
     ) {
-        info!("Restoring swap {}", checkpoint_entry.swap_id.swap_id());
+        info!("Restoring swap {}", swap_id.swap_id());
         runtime.stats.incr_initiated();
 
         if let Some(peerd) = peerd.clone() {
@@ -1138,24 +1118,20 @@
 
         event.complete_ctl_service(
             ServiceId::Database,
-            CtlMsg::RestoreCheckpoint(checkpoint_entry.clone()),
+            CtlMsg::RestoreCheckpoint(CheckpointEntry {
+                swap_id,
+                public_offer: public_offer.clone(),
+                trade_role,
+                expected_counterparty_node_id,
+            }),
         )?;
 
         Ok(Some(TradeStateMachine::SwapdRunning(SwapdRunning {
-<<<<<<< HEAD
             peerd,
             swap_id,
             accordant_syncer,
             arbitrating_syncer,
             public_offer,
-=======
-            peerd: ServiceId::Loopback, // TODO: Move this from the dummy value to the actual peerd once we handle reconnect
-            swap_id: checkpoint_entry.swap_id,
-            accordant_syncer,
-            arbitrating_syncer,
-            public_offer: checkpoint_entry.public_offer,
-            connected: true,
->>>>>>> bfabc04e
             auto_funded: false,
             funding_info: None,
             clients_awaiting_connect_result: vec![],
@@ -1163,16 +1139,15 @@
         })))
     } else {
         Ok(Some(TradeStateMachine::RestoringSwapd(RestoringSwapd {
-            checkpoint_entry,
+            swap_id,
+            public_offer,
+            trade_role,
+            expected_counterparty_node_id,
             arbitrating_syncer_up,
             accordant_syncer_up,
             swapd_up,
-<<<<<<< HEAD
             peerd,
             expect_connection,
-            trade_role,
-=======
->>>>>>> bfabc04e
         })))
     }
 }
