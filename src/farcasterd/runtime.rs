--- conflicted
+++ resolved
@@ -899,23 +899,10 @@
         source: ServiceId,
     ) -> Result<Option<SyncerStateMachine>, Error> {
         match (req, source) {
-<<<<<<< HEAD
-            (Request::Ctl(Ctl::SweepMoneroAddress(..)), _)
-            | (Request::Ctl(Ctl::SweepBitcoinAddress(..)), _) => {
-                Ok(Some(SyncerStateMachine::Start))
-            }
-            (
-                Request::Sync(SyncMsg::Event(SyncerEvent::SweepSuccess(SweepSuccess {
-                    id, ..
-                }))),
-                _,
-            ) => Ok(self.syncer_state_machines.remove(&id)),
-=======
-            (Request::SweepAddress(..), _) => Ok(Some(SyncerStateMachine::Start)),
-            (Request::SyncerEvent(SyncerEvent::SweepSuccess(SweepSuccess { id, .. })), _) => {
+            (Request::Ctl(Ctl::SweepAddress(..)), _) => Ok(Some(SyncerStateMachine::Start)),
+            (Request::Sync(SyncMsg::Event(SyncerEvent::SweepSuccess(SweepSuccess { id, .. }))), _) => {
                 Ok(self.syncer_state_machines.remove(&id))
             }
->>>>>>> 9551481e
             _ => Ok(None),
         }
     }
