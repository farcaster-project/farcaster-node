--- conflicted
+++ resolved
@@ -226,15 +226,12 @@
         match request.clone() {
             Request::Hello => {
                 // Ignoring; this is used to set remote identity at ZMQ level
-<<<<<<< HEAD
                 info!(
                     "{} daemon is {}",
                     source.bright_green_bold(),
                     "connected".bright_green_bold()
                 );
-=======
-                info!("{} daemon is {}", source.bright_green_bold(), "connected".bright_green_bold());
->>>>>>> 8335ea98
+
 
                 match &source {
                     ServiceId::Farcasterd => {
@@ -349,15 +346,12 @@
                 commit,
             }) => {
                 if self.making_offers.remove(&public_offer) {
-<<<<<<< HEAD
                     trace!(
                         "{}, {}",
                         "launching swapd with swap_id:",
                         swap_id.bright_yellow_bold()
                     );
-=======
-                    trace!("{}, {}", "launching swapd with swap_id:", swap_id.bright_yellow_bold());
->>>>>>> 8335ea98
+
                     launch_swapd(
                         self,
                         peer,
@@ -624,14 +618,11 @@
                         ));
                         peer_connected_is_ok
                     } else {
-<<<<<<< HEAD
                         let msg = format!(
                             "Already connected to remote peer {}",
                             peer.bright_blue_italic()
                         );
-=======
-                        let msg = format!("Already connected to remote peer {}", peer.bright_blue_italic());
->>>>>>> 8335ea98
+
                         warn!("{}", &msg);
 
                         notify_cli.push((Some(source.clone()), Request::Progress(msg)));
