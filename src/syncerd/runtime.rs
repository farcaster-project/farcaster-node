// LNP Node: node running lightning network protocol and generalized lightning
// channels.
// Written in 2020 by
//     Dr. Maxim Orlovsky <orlovsky@pandoracore.com>
//
// To the extent possible under law, the author(s) have dedicated all
// copyright and related and neighboring rights to this software to
// the public domain worldwide. This software is distributed without
// any warranty.
//
// You should have received a copy of the MIT License
// along with this software.
// If not, see <https://opensource.org/licenses/MIT>.

use amplify::Wrapper;
use std::collections::{HashMap, HashSet};
use std::convert::TryFrom;
use std::ffi::OsStr;
use std::io;
use std::net::SocketAddr;
use std::process;
use std::time::{Duration, SystemTime};

use bitcoin::hashes::hex::ToHex;
use bitcoin::secp256k1;
use farcaster_core::swap::SwapId;
use internet2::{NodeAddr, RemoteSocketAddr, TypedEnum};
use lnp::{message, Messages, TempChannelId as TempSwapId};
use lnpbp::Chain;
use microservices::esb::{self, Handler};
use microservices::rpc::Failure;

use crate::rpc::request::{IntoProgressOrFalure, OptionDetails, SyncerInfo};
use crate::rpc::{request, Request, ServiceBus};
use crate::{Config, Error, LogStyle, Service, ServiceId};

pub fn run(config: Config) -> Result<(), Error> {
    let runtime = Runtime {
        identity: ServiceId::Syncer,
        chain: config.chain.clone(),
        started: SystemTime::now(),
        tasks: none!(),
        spawning_services: none!(),
    };

    Service::run(config, runtime, true)
}

pub struct Runtime {
    identity: ServiceId,
    chain: Chain,
    started: SystemTime,
    tasks: HashSet<u64>, // FIXME
    spawning_services: HashMap<ServiceId, ServiceId>,
}

impl esb::Handler<ServiceBus> for Runtime {
    type Request = Request;
    type Address = ServiceId;
    type Error = Error;

    fn identity(&self) -> ServiceId {
        self.identity.clone()
    }

    fn handle(
        &mut self,
        senders: &mut esb::SenderList<ServiceBus, ServiceId>,
        bus: ServiceBus,
        source: ServiceId,
        request: Request,
    ) -> Result<(), Self::Error> {
        match bus {
            ServiceBus::Msg => self.handle_rpc_msg(senders, source, request),
            ServiceBus::Ctl => self.handle_rpc_ctl(senders, source, request),
            _ => Err(Error::NotSupported(ServiceBus::Bridge, request.get_type())),
        }
    }

    fn handle_err(&mut self, _: esb::Error) -> Result<(), esb::Error> {
        // We do nothing and do not propagate error; it's already being reported
        // with `error!` macro by the controller. If we propagate error here
        // this will make whole daemon panic
        Ok(())
    }
}

impl Runtime {
    fn handle_rpc_msg(
        &mut self,
        _senders: &mut esb::SenderList<ServiceBus, ServiceId>,
        source: ServiceId,
        request: Request,
    ) -> Result<(), Error> {
        match request {
            Request::Hello => {
                // Ignoring; this is used to set remote identity at ZMQ level
            }

            _ => {
                error!("MSG RPC can be only used for forwarding FWP messages");
                return Err(Error::NotSupported(ServiceBus::Msg, request.get_type()));
            }
        }
        Ok(())
    }
    fn handle_rpc_ctl(
        &mut self,
        senders: &mut esb::SenderList<ServiceBus, ServiceId>,
        source: ServiceId,
        request: Request,
    ) -> Result<(), Error> {
        let mut notify_cli = None;
        match (&request, &source) {
            (Request::CreateTask(task), ServiceId::Swap(swapid)) => {
                self.create_task(task, swapid)?;
            }
            (Request::Hello, _) => {
                // Ignoring; this is used to set remote identity at ZMQ level
<<<<<<< HEAD
                info!(
                    "{} daemon is {}",
                    source.bright_green_bold(),
                    "connected".bright_green_bold()
                );
=======
                info!("{} daemon is {}", source.bright_green_bold(), "connected".bright_green_bold());
>>>>>>> 8335ea98
            }
            (Request::GetInfo, _) => {
                senders.send_to(
                    ServiceBus::Ctl,
                    ServiceId::Syncer,
                    source,
                    Request::SyncerInfo(SyncerInfo {
                        uptime: SystemTime::now()
                            .duration_since(self.started)
                            .unwrap_or(Duration::from_secs(0)),
                        since: self
                            .started
                            .duration_since(SystemTime::UNIX_EPOCH)
                            .unwrap_or(Duration::from_secs(0))
                            .as_secs(),
                        tasks: self.tasks.iter().cloned().collect(),
                    }),
                )?;
            }

            (Request::ListTasks, ServiceId::Client(_)) => {
                senders.send_to(
                    ServiceBus::Ctl,
                    ServiceId::Syncer,
                    source.clone(),
                    Request::TaskList(self.tasks.iter().cloned().collect()),
                )?;
                let resp = Request::Progress(format!("ListedTasks?",));
                notify_cli = Some((Some(source), resp));
            }

            _ => {
                error!("{}", "Request is not supported by the CTL interface".err());
                return Err(Error::NotSupported(ServiceBus::Ctl, request.get_type()));
            }
        }

        if let Some((Some(respond_to), resp)) = notify_cli {
            senders.send_to(ServiceBus::Ctl, ServiceId::Syncer, respond_to, resp)?;
        }

        Ok(())
    }
    // TODO
    fn create_task(&mut self, task: &u64, swapid: &SwapId) -> Result<(), Error> {
        Ok(())
    }
}

fn launch(
    name: &str,
    args: impl IntoIterator<Item = impl AsRef<OsStr>>,
) -> io::Result<process::Child> {
    let mut bin_path = std::env::current_exe().map_err(|err| {
        error!("Unable to detect binary directory: {}", err);
        err
    })?;
    bin_path.pop();

    bin_path.push(name);
    #[cfg(target_os = "windows")]
    bin_path.set_extension("exe");

    debug!(
        "Launching {} as a separate process using `{}` as binary",
        name,
        bin_path.to_string_lossy()
    );

    let mut cmd = process::Command::new(bin_path);
    cmd.args(std::env::args().skip(1)).args(args);
    trace!("Executing `{:?}`", cmd);
    cmd.spawn().map_err(|err| {
        error!("Error launching {}: {}", name, err);
        err
    })
}<|MERGE_RESOLUTION|>--- conflicted
+++ resolved
@@ -117,15 +117,12 @@
             }
             (Request::Hello, _) => {
                 // Ignoring; this is used to set remote identity at ZMQ level
-<<<<<<< HEAD
                 info!(
                     "{} daemon is {}",
                     source.bright_green_bold(),
                     "connected".bright_green_bold()
                 );
-=======
-                info!("{} daemon is {}", source.bright_green_bold(), "connected".bright_green_bold());
->>>>>>> 8335ea98
+
             }
             (Request::GetInfo, _) => {
                 senders.send_to(
