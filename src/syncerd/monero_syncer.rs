use crate::error::{Error, SyncerError};
use crate::internet2::DuplexConnection;
use crate::internet2::Encrypt;
use crate::internet2::TypedEnum;
use crate::rpc::request::SyncerdBridgeEvent;
use crate::rpc::Request;
use crate::service::LogStyle;
use crate::syncerd::opts::Opts;
use crate::syncerd::runtime::SyncerdTask;
use crate::syncerd::runtime::Synclet;
use crate::syncerd::syncer_state::create_set;
use crate::syncerd::syncer_state::AddressTx;
use crate::syncerd::syncer_state::SyncerState;
use crate::syncerd::types::{AddressAddendum, Boolean, SweepAddressAddendum, Task};
use crate::syncerd::Event;
use crate::syncerd::TaskTarget;
use crate::syncerd::TransactionBroadcasted;
use crate::syncerd::XmrAddressAddendum;
use farcaster_core::blockchain::{Blockchain, Network};
use internet2::zeromq::{Connection, ZmqSocketType};
use internet2::PlainTranscoder;
use monero::Hash;
use monero_rpc::{
    GenerateFromKeysArgs, GetBlockHeaderSelector, GetTransfersCategory, GetTransfersSelector,
    PrivateKeyType, TransferType,
};
use std::collections::HashMap;
use std::fs;
use std::ops::Range;
use std::path::PathBuf;
use std::str::FromStr;
use std::sync::mpsc::{Receiver, TryRecvError};
use std::sync::Arc;
use tokio::runtime::Runtime;
use tokio::sync::mpsc::Receiver as TokioReceiver;
use tokio::sync::mpsc::Sender as TokioSender;
use tokio::sync::Mutex;

use hex;

#[derive(Debug, Clone)]
pub struct MoneroRpc {
    height: u64,
    daemon_json_rpc: monero_rpc::DaemonJsonRpcClient,
    daemon_rpc: monero_rpc::DaemonRpcClient,
    block_hash: Vec<u8>,
}

#[derive(Debug)]
pub struct Block {
    height: u64,
    block_hash: Vec<u8>,
}

#[derive(Debug)]
struct AddressNotif {
    txs: Vec<AddressTx>,
}

#[derive(Debug)]
pub struct Transaction {
    tx_id: Vec<u8>,
    confirmations: Option<u32>,
    block_hash: Option<Vec<u8>>,
}

impl MoneroRpc {
    fn new(node_rpc_url: String) -> Self {
        MoneroRpc {
            daemon_json_rpc: monero_rpc::RpcClient::new(node_rpc_url.clone()).daemon(),
            daemon_rpc: monero_rpc::RpcClient::new(node_rpc_url).daemon_rpc(),
            height: 0,
            block_hash: vec![0],
        }
    }

    async fn get_height(&mut self) -> Result<u64, Error> {
        let count: u64 = self.daemon_json_rpc.get_block_count().await?.into();
        Ok(count - 1)
    }

    async fn get_block_hash(&mut self, height: u64) -> Result<Vec<u8>, Error> {
        let selector = GetBlockHeaderSelector::Height(height);
        let header = self.daemon_json_rpc.get_block_header(selector).await?;
        Ok(header.hash.0.to_vec())
    }

    async fn get_transactions(&mut self, tx_ids: Vec<Vec<u8>>) -> Result<Vec<Transaction>, Error> {
        let mut buffer: [u8; 32] = [0; 32];
        let monero_txids = tx_ids
            .iter()
            .map(|tx_id| {
                hex::decode_to_slice(hex::encode(tx_id), &mut buffer).unwrap();
                Hash::from(buffer)
            })
            .collect();

        let txs = self
            .daemon_rpc
            .get_transactions(monero_txids, Some(true), Some(true))
            .await?;

        let block_height = self.get_height().await?;

        let mut transactions: Vec<Transaction> = vec![];
        for tx in txs.txs.iter().flatten() {
            let mut block_hash: Option<Vec<u8>> = None;
            let mut confirmations: Option<u32> = Some(0);
            if let Some(tx_height) = tx.block_height {
                if tx_height > 0 {
                    block_hash = Some(self.get_block_hash(tx_height).await?);
                }
                confirmations = Some((block_height - tx_height + 1) as u32);
            }
            transactions.push(Transaction {
                tx_id: hex::decode(tx.tx_hash.to_string()).unwrap(),
                confirmations,
                block_hash,
            });
        }
        transactions.extend(txs.missed_tx.iter().flatten().map(|tx| Transaction {
            tx_id: hex::decode(tx.to_string()).unwrap(),
            confirmations: None,
            block_hash: None,
        }));
        Ok(transactions)
    }

    async fn check_block(&mut self) -> Result<Block, Error> {
        let height = self.get_height().await?;

        if height != self.height {
            let block_hash = self.get_block_hash(height).await?;
            self.height = height;
            self.block_hash = block_hash.clone();
            Ok(Block { height, block_hash })
        } else {
            Err(Error::Syncer(SyncerError::NoIncrementToHeight))
        }
    }

    async fn check_address_lws(
        &mut self,
        address_addendum: XmrAddressAddendum,
        network: monero::Network,
        monero_lws_url: String,
    ) -> Result<AddressNotif, Error> {
        let keypair = monero::ViewPair {
            spend: address_addendum.spend_key,
            view: address_addendum.view_key,
        };
        let address = monero::Address::from_viewpair(network, &keypair);
        let daemon_client = monero_lws::LwsRpcClient::new(monero_lws_url);
        trace!("checking txs through lws for address {}", address);
        let mut txs = daemon_client.get_address_txs(address, keypair.view).await?;
        trace!("received txs {:?} from lws for address {}", txs, address);
        let address_txs: Vec<AddressTx> = txs
            .transactions
            .drain(..)
            .map(|tx| AddressTx {
                our_amount: tx.total_received.parse::<u64>().unwrap(),
                tx_id: tx.hash.0.to_bytes().into(),
                tx: vec![],
            })
            .collect();
        Ok(AddressNotif { txs: address_txs })
    }

    async fn check_address(
        &mut self,
        address_addendum: XmrAddressAddendum,
        network: monero::Network,
        wallet_mutex: Arc<Mutex<monero_rpc::WalletClient>>,
    ) -> Result<AddressNotif, Error> {
        let keypair = monero::ViewPair {
            spend: address_addendum.spend_key,
            view: address_addendum.view_key,
        };
        let address = monero::Address::from_viewpair(network, &keypair);
        let wallet_filename = format!("watch:{}", address);
        let password = s!(" ");

        let wallet = wallet_mutex.lock().await;
        trace!("taking check address lock");

        match wallet
            .open_wallet(wallet_filename.clone(), Some(password.clone()))
            .await
        {
            Err(err) => {
                debug!("wallet doesn't exist, generating a new wallet: {:?}", err);
                wallet
                    .generate_from_keys(GenerateFromKeysArgs {
                        restore_height: Some(address_addendum.from_height),
                        filename: wallet_filename.clone(),
                        address,
                        spendkey: None,
                        viewkey: keypair.view,
                        password: password.clone(),
                        autosave_current: Some(true),
                    })
                    .await?;
                wallet.open_wallet(wallet_filename, Some(password)).await?;
                debug!("Watch wallet opened successfully")
            }
            Ok(_) => {
                debug!("Watch wallet opened successfully")
            }
        }

        let mut category_selector: HashMap<GetTransfersCategory, bool> = HashMap::new();
        category_selector.insert(GetTransfersCategory::In, true);
        category_selector.insert(GetTransfersCategory::Out, true);
        category_selector.insert(GetTransfersCategory::Pending, true);
        category_selector.insert(GetTransfersCategory::Pool, true);

        let selector = GetTransfersSelector {
            category_selector,
            subaddr_indices: None,
            account_index: None,
            block_height_filter: Some(monero_rpc::BlockHeightFilter {
                min_height: Some(address_addendum.from_height),
                max_height: None,
            }),
        };

        let mut transfers = wallet.get_transfers(selector).await?;
        trace!("releasing check address lock");
        drop(wallet);

        let mut address_txs: Vec<AddressTx> = vec![];
        for (_category, mut txs) in transfers.drain() {
            for tx in txs.drain(..) {
                debug!("FIXME: tx set to vec![0]");
                address_txs.push(AddressTx {
                    our_amount: tx.amount.as_pico(),
                    tx_id: tx.txid.0,
                    tx: vec![0],
                });
            }
        }

        Ok(AddressNotif { txs: address_txs })
    }
}

async fn sweep_address(
    destination_address: monero::Address,
    view: monero::PrivateKey,
    spend: monero::PrivateKey,
    minimum_balance: monero::Amount,
    network: &monero::Network,
    wallet_mutex: Arc<Mutex<monero_rpc::WalletClient>>,
    restore_height: Option<u64>,
    wallet_dir_path: Option<PathBuf>,
) -> Result<Vec<Vec<u8>>, Error> {
    let keypair = monero::KeyPair { view, spend };
    let password = s!(" ");
    let source_address = monero::Address::from_keypair(*network, &keypair);
    let wallet_filename = format!("sweep:{}", source_address);

    let wallet = wallet_mutex.lock().await;
    trace!("taking sweep wallet lock");

    while let Err(err) = wallet
        .open_wallet(wallet_filename.clone(), Some(password.clone()))
        .await
    {
        debug!(
            "error opening to be sweeped wallet: {:?}, falling back to generating a new wallet",
            err,
        );
        wallet
            .generate_from_keys(GenerateFromKeysArgs {
                restore_height,
                filename: wallet_filename.clone(),
                address: source_address,
                spendkey: Some(keypair.spend),
                viewkey: keypair.view,
                password: password.clone(),
                autosave_current: Some(true),
            })
            .await?;
    }

    // failsafe to check if the wallet really supports spending
    wallet.query_key(PrivateKeyType::Spend).await?;
    let (account, addrs) = (0, None);
    wallet.refresh(restore_height).await?;
    let balance = wallet.get_balance(account, addrs).await?;
    // only sweep once all the balance is unlocked
    if balance.unlocked_balance >= minimum_balance {
        info!(
            "Sweeping address {} with unlocked balance {} into {}",
            source_address.addr(),
            balance.unlocked_balance.bright_white_bold(),
            destination_address.addr(),
        );
        let sweep_args = monero_rpc::SweepAllArgs {
            address: destination_address,
            account_index: 0,
            subaddr_indices: None,
            priority: monero_rpc::TransferPriority::Default,
            mixin: 10,
            ring_size: 11,
            unlock_time: 0,
            get_tx_keys: None,
            below_amount: None,
            do_not_relay: None,
            get_tx_hex: None,
            get_tx_metadata: None,
        };
        let res = wallet.sweep_all(sweep_args).await?;
        let tx_ids: Vec<Vec<u8>> = res
            .tx_hash_list
            .iter()
            .filter_map(|hash| {
                let hash_str = hash.to_string();
                info!(
                    "Sweep transaction hash: {}",
                    hash_str.bright_yellow_italic()
                );
                hex::decode(hash_str).ok()
            })
            .collect();

        // close the wallet since we are done with it now
        wallet.close_wallet().await?;

        // delete all the associated wallet data if possible
        if let Some(path) = wallet_dir_path {
            if let Some(raw_path) = path.to_str() {
                let watch_wallet_filename = format!("/watch:{}", source_address);
                let sweep_wallet_filename = format!("/sweep:{}", source_address);
                if let Err(error) = fs::remove_file(raw_path.to_string() + &sweep_wallet_filename)
                    .and(fs::remove_file(
                        raw_path.to_string() + &sweep_wallet_filename + ".keys",
                    ))
                {
                    warn!("Failed to clean sweep wallet data after successful sweep. {}. The path used for the wallet directory is probably malformed", error);
                } else {
                    info!("Successfully removed sweep wallet data after completed sweep.");
                }

                if let Err(error) = fs::remove_file(raw_path.to_string() + &watch_wallet_filename)
                    .and(fs::remove_file(
                        raw_path.to_string() + &watch_wallet_filename + ".address.txt",
                    ))
                    .and(fs::remove_file(
                        raw_path.to_string() + &watch_wallet_filename + ".keys",
                    ))
                {
                    debug!("Failed to clean watch-only wallet data after sweep. {}. The path used for the wallet directory is probably malformed", error);
                } else {
                    debug!("Successfully removed watch-only wallet data after completed sweep");
                }
            } else {
                warn!("No associated wallet data cleaned up after sweep. The path used for the wallet directory is probably malformed");
            }
        } else {
            info!("{}", format!("Completed operations on Monero wallets with address {} . These wallets can now be safely deleted", source_address));
        }
        Ok(tx_ids)
    } else {
        debug!(
            "retrying sweep, balance not unlocked yet. Unlocked balance {:?}. Total balance {:?}. Expected balance {:?}.",
            balance.unlocked_balance, balance.balance, minimum_balance
        );
        trace!("releasing sweep wallet lock");
        Ok(vec![])
    }
}

#[derive(Default)]
pub struct MoneroSyncer {}

impl MoneroSyncer {
    pub fn new() -> Self {
        Self {}
    }
}

async fn run_syncerd_task_receiver(
    receive_task_channel: Receiver<SyncerdTask>,
    state: Arc<Mutex<SyncerState>>,
    tx_event: TokioSender<SyncerdBridgeEvent>,
) {
    tokio::spawn(async move {
        loop {
            // this is a hack around the Receiver not being Sync
            let syncerd_task = receive_task_channel.try_recv();
            match syncerd_task {
                Ok(syncerd_task) => {
                    match syncerd_task.task {
                        Task::GetTx(_) => {
                            error!("get tx not implemented for monero syncer");
                        }
                        Task::WatchEstimateFee(_) => {
                            error!("estimate fee not implemented for monero syncer");
                        }
                        Task::SweepAddress(task) => match task.addendum.clone() {
                            SweepAddressAddendum::Monero(sweep) => {
                                let addr = sweep.destination_address;
                                debug!("Sweeping address: {}", addr.addr());
                                let mut state_guard = state.lock().await;
                                state_guard.sweep_address(task, syncerd_task.source);
                            }
                            _ => {
                                error!("Aborting sweep address task - unable to decode sweep address addendum");
                                let mut state_guard = state.lock().await;
                                state_guard
                                    .abort(TaskTarget::TaskId(task.id), syncerd_task.source, true)
                                    .await;
                            }
                        },
                        Task::Abort(task) => {
                            let mut state_guard = state.lock().await;
                            let respond = match task.respond {
                                Boolean::True => true,
                                Boolean::False => false,
                            };
                            state_guard
                                .abort(task.task_target, syncerd_task.source, respond)
                                .await;
                        }
                        Task::BroadcastTransaction(task) => {
                            error!("broadcast transaction not available for Monero");
                            tx_event.send(SyncerdBridgeEvent{
                                event: Event::TransactionBroadcasted(TransactionBroadcasted {
                                    id: task.id,
                                    tx: task.tx,
                                    error: Some("broadcast transaction not available for Monero".to_string()),
                                }),
                                source: syncerd_task.source,
                            }).await.expect("error sending the transaction broadcast event event from the syncer state");
                        }
                        Task::WatchAddress(task) => match task.addendum.clone() {
                            AddressAddendum::Monero(_) => {
                                let mut state_guard = state.lock().await;
                                state_guard.watch_address(task, syncerd_task.source);
                            }
                            _ => {
                                error!("Aborting watch address task - unable to decode address addendum");
                                let mut state_guard = state.lock().await;
                                state_guard
                                    .abort(TaskTarget::TaskId(task.id), syncerd_task.source, true)
                                    .await;
                            }
                        },
                        Task::WatchHeight(task) => {
                            let mut state_guard = state.lock().await;
                            state_guard.watch_height(task, syncerd_task.source).await;
                        }
                        Task::WatchTransaction(task) => {
                            let mut state_guard = state.lock().await;
                            state_guard.watch_transaction(task, syncerd_task.source);
                        }
                        Task::Terminate => {
                            debug!("unimplemented");
                        }
                    }
                    continue;
<<<<<<< HEAD
=======
                }
                Err(std::sync::mpsc::TryRecvError::Disconnected) => {
                    panic!("Task receiver is disconnected, will exit synclet runtime")
>>>>>>> 4653ae17
                }
                Err(TryRecvError::Empty) => {
                    // do nothing
                }
            }
            tokio::time::sleep(std::time::Duration::from_secs(1)).await;
        }
    });
}

async fn subscribe_address_lws(
    address_addendum: XmrAddressAddendum,
    network: monero::Network,
    monero_lws_url: String,
) -> Result<(), Error> {
    let keypair = monero::ViewPair {
        spend: address_addendum.spend_key,
        view: address_addendum.view_key,
    };
    let address = monero::Address::from_viewpair(network, &keypair);
    let daemon_client = monero_lws::LwsRpcClient::new(monero_lws_url);
    debug!("subscribing monero address: {}, {:?}", address, address);
    let res = daemon_client
        .login(address, keypair.view, true, true)
        .await?;
    debug!("account created: {:?}", res);
    let res = daemon_client
        .login(address, keypair.view, false, false)
        .await?;
    debug!("logged in to lws: {:?}", res);
    let res = daemon_client
        .import_request(address, keypair.view, Some(address_addendum.from_height))
        .await?;
    debug!("import request to lws: {:?}", res);
    Ok(())
}

fn address_polling(
    state: Arc<Mutex<SyncerState>>,
    syncer_servers: MoneroSyncerServers,
    network: monero::Network,
    wallet_mutex: Arc<Mutex<monero_rpc::WalletClient>>,
) -> tokio::task::JoinHandle<()> {
    tokio::task::spawn(async move {
        let mut rpc = MoneroRpc::new(syncer_servers.monero_daemon);
        loop {
            let state_guard = state.lock().await;
            let mut addresses = state_guard.addresses.clone();
            let subscribed_addresses = state_guard.subscribed_addresses.clone();
            drop(state_guard);
            let mut needs_resubscribe = false;
            for (id, watched_address) in addresses.drain() {
                let address_addendum = match watched_address.task.addendum.clone() {
                    AddressAddendum::Monero(address) => address,
                    _ => panic!("should never get an invalid address"),
                };
                let address_transactions = if let Some(monero_lws) =
                    syncer_servers.monero_lws.clone()
                {
                    if needs_resubscribe {
                        needs_resubscribe = false;
                        let mut state_guard = state.lock().await;
                        state_guard.subscribed_addresses = none!();
                        drop(state_guard);
                    }
                    if !subscribed_addresses.contains(&watched_address.task.addendum) {
                        let success = match subscribe_address_lws(
                            address_addendum.clone(),
                            network,
                            monero_lws.clone(),
                        )
                        .await
                        {
                            Ok(()) => {
                                debug!("success subscribing address to monero lws.");
                                true
                            }
                            Err(err) => {
                                warn!("error subscribing address to monero lws: {:?}", err);
                                false
                            }
                        };
                        if success {
                            let mut state_guard = state.lock().await;
                            state_guard.address_subscribed(id);
                            drop(state_guard);
                        } else {
                            // an error might indicate that the remote server shutdown, so we should re-subscribe everything on re-connect
                            needs_resubscribe = true;
                            continue;
                        }
                    }
                    match rpc
                        .check_address_lws(address_addendum.clone(), network, monero_lws)
                        .await
                    {
                        Ok(address_transactions) => Some(address_transactions),
                        Err(err) => {
                            // an error might indicate that the remote server shutdown, so we should re-subscribe everything on re-connect
                            needs_resubscribe = true;
                            error!("error polling addresses: {:?}", err);
                            // the remote server may have disconnected, set the subscribed addresses to none
                            None
                        }
                    }
                } else {
                    // we cannot parallelize polling here, since we have to open and close the
                    // wallet
                    match rpc
                        .check_address(address_addendum.clone(), network, Arc::clone(&wallet_mutex))
                        .await
                    {
                        Ok(address_transactions) => Some(address_transactions),
                        Err(err) => {
                            error!("error polling addresses: {:?}", err);
                            None
                        }
                    }
                };
                if let Some(address_transactions) = address_transactions {
                    let mut state_guard = state.lock().await;
                    state_guard
                        .change_address(
                            AddressAddendum::Monero(address_addendum),
                            create_set(address_transactions.txs.clone()),
                        )
                        .await;
                }
            }
            tokio::time::sleep(std::time::Duration::from_millis(1000)).await;
        }
    })
}

fn height_polling(
    state: Arc<Mutex<SyncerState>>,
    syncer_servers: MoneroSyncerServers,
) -> tokio::task::JoinHandle<()> {
    tokio::task::spawn(async move {
        let mut rpc = MoneroRpc::new(syncer_servers.monero_daemon);
        loop {
            let block_notif = match rpc.check_block().await {
                Ok(notif) => Some(notif),
                Err(Error::Syncer(SyncerError::NoIncrementToHeight)) => None,
                Err(err) => {
                    error!("error processing height polling: {}", err);
                    None
                }
            };
            if let Some(block_notif) = block_notif {
                let mut state_guard = state.lock().await;
                state_guard
                    .change_height(block_notif.height, block_notif.block_hash)
                    .await;
                let mut transactions = state_guard.transactions.clone();
                drop(state_guard);

                if !transactions.is_empty() {
                    let tx_ids: Vec<Vec<u8>> =
                        transactions.drain().map(|(_, tx)| tx.task.hash).collect();
                    let mut polled_transactions = vec![];
                    match rpc.get_transactions(tx_ids).await {
                        Ok(txs) => {
                            polled_transactions = txs;
                        }
                        Err(err) => {
                            error!("polling transactions error: {:?}", err);
                        }
                    }
                    let mut state_guard = state.lock().await;
                    for tx in polled_transactions.drain(..) {
                        state_guard
                            .change_transaction(tx.tx_id, tx.block_hash, tx.confirmations, vec![])
                            .await;
                    }
                }
            }
            tokio::time::sleep(std::time::Duration::from_secs(1)).await;
        }
    })
}

fn sweep_polling(
    state: Arc<Mutex<SyncerState>>,
    wallet: Arc<Mutex<monero_rpc::WalletClient>>,
    network: monero::Network,
    wallet_dir_path: Option<PathBuf>,
) -> tokio::task::JoinHandle<()> {
    tokio::task::spawn(async move {
        loop {
            let state_guard = state.lock().await;
            let sweep_addresses = state_guard.sweep_addresses.clone();
            drop(state_guard);
            for (id, sweep_address_task) in sweep_addresses.iter() {
                if let SweepAddressAddendum::Monero(addendum) = sweep_address_task.addendum.clone()
                {
                    let sweep_address_txs = sweep_address(
                        addendum.destination_address,
                        addendum.source_view_key,
                        addendum.source_spend_key,
                        addendum.minimum_balance,
                        &network,
                        Arc::clone(&wallet),
                        sweep_address_task.from_height,
                        wallet_dir_path.clone(),
                    )
                    .await
                    .unwrap_or_else(|err| {
                        warn!("error polling sweep address {:?}, retrying", err);
                        vec![]
                    });
                    let mut state_guard = state.lock().await;
                    if !sweep_address_txs.is_empty() {
                        state_guard.success_sweep(id, sweep_address_txs).await;
                    } else if !sweep_address_task.retry {
                        state_guard.fail_sweep(id).await;
                    }
                    drop(state_guard);
                }
            }
            tokio::time::sleep(std::time::Duration::from_secs(5)).await;
        }
    })
}

fn unseen_transaction_polling(
    state: Arc<Mutex<SyncerState>>,
    syncer_servers: MoneroSyncerServers,
) -> tokio::task::JoinHandle<()> {
    tokio::task::spawn(async move {
        let mut rpc = MoneroRpc::new(syncer_servers.monero_daemon);
        loop {
            let state_guard = state.lock().await;
            let unseen_transactions = state_guard.unseen_transactions.clone();
            if !unseen_transactions.is_empty() {
                let transactions = state_guard.transactions.clone();
                let tx_ids: Vec<Vec<u8>> = unseen_transactions
                    .iter()
                    .map(|id| {
                        let tx = transactions.get(id).expect("attempted fetching a monero syncer state transaction that does not exist");
                        tx.task.hash.clone()
                    })
                    .collect();
                drop(state_guard);

                let mut polled_transactions = vec![];
                match rpc.get_transactions(tx_ids).await {
                    Ok(txs) => {
                        polled_transactions = txs;
                    }
                    Err(err) => {
                        error!("polling unseen transactions error: {:?}", err);
                    }
                }
                let mut state_guard = state.lock().await;
                for tx in polled_transactions.drain(..) {
                    state_guard
                        .change_transaction(tx.tx_id, tx.block_hash, tx.confirmations, vec![])
                        .await;
                }
            }
            tokio::time::sleep(std::time::Duration::from_secs(1)).await;
        }
    })
}

async fn run_syncerd_bridge_event_sender(
    tx: zmq::Socket,
    mut event_rx: TokioReceiver<SyncerdBridgeEvent>,
    syncer_address: Vec<u8>,
) {
    tokio::spawn(async move {
        let mut connection = Connection::with_socket(ZmqSocketType::Push, tx);
        while let Some(event) = event_rx.recv().await {
            let mut transcoder = PlainTranscoder {};
            let writer = connection.as_sender();

            let request = Request::SyncerdBridgeEvent(event);
            trace!("sending request over syncerd bridge: {:?}", request);
            writer
                .send_routed(
                    &syncer_address,
                    &syncer_address,
                    &syncer_address,
                    &transcoder.encrypt(request.serialize()),
                )
                .expect("failed to send over zmq socket to the bridge");
        }
    });
}

/// Specific Monero configuration
#[derive(Default, Debug, Clone, Eq, PartialEq, Hash)]
pub struct MoneroSyncerServers {
    /// Monero daemon to use
    pub monero_daemon: String,

    /// Monero rpc wallet to use
    pub monero_rpc_wallet: String,

    /// Monero lws to use
    pub monero_lws: Option<String>,
}

impl Synclet for MoneroSyncer {
    fn run(
        &mut self,
        receive_task_channel: Receiver<SyncerdTask>,
        tx: zmq::Socket,
        syncer_address: Vec<u8>,
        opts: &Opts,
        network: Network,
    ) -> Result<(), Error> {
        let network = network.into();
        if let Some(daemon) = &opts.monero_daemon {
            if let Some(rpc_wallet) = &opts.monero_rpc_wallet {
                let syncer_servers = MoneroSyncerServers {
                    monero_daemon: daemon.clone(),
                    monero_rpc_wallet: rpc_wallet.clone(),
                    monero_lws: opts.monero_lws.clone(),
                };
                info!("monero syncer servers: {:?}", syncer_servers);
                let wallet_dir = opts.monero_wallet_dir_path.clone().map(PathBuf::from);

                let _handle = std::thread::spawn(move || {
                    use tokio::runtime::Builder;
                    let rt = Builder::new_multi_thread()
                        .worker_threads(2)
                        .enable_all()
                        .build()
                        .unwrap();
                    rt.block_on(async {
                        let wallet_mutex = Arc::new(Mutex::new(
                            monero_rpc::RpcClient::new(syncer_servers.monero_rpc_wallet.clone())
                                .wallet(),
                        ));
                        let (event_tx, event_rx): (
                            TokioSender<SyncerdBridgeEvent>,
                            TokioReceiver<SyncerdBridgeEvent>,
                        ) = tokio::sync::mpsc::channel(120);
                        let state = Arc::new(Mutex::new(SyncerState::new(
                            event_tx.clone(),
                            Blockchain::Monero,
                        )));

                        run_syncerd_task_receiver(
                            receive_task_channel,
                            Arc::clone(&state),
                            event_tx.clone(),
                        )
                        .await;
                        run_syncerd_bridge_event_sender(tx, event_rx, syncer_address).await;

                        let address_handle = address_polling(
                            Arc::clone(&state),
                            syncer_servers.clone(),
                            network,
                            Arc::clone(&wallet_mutex),
                        );

                        // transaction polling is done in the same loop
                        let height_handle =
                            height_polling(Arc::clone(&state), syncer_servers.clone());

                        let unseen_transaction_handle =
                            unseen_transaction_polling(Arc::clone(&state), syncer_servers.clone());

                        let sweep_handle = sweep_polling(
                            Arc::clone(&state),
                            Arc::clone(&wallet_mutex),
                            network,
                            wallet_dir,
                        );

                        let res = tokio::try_join!(
                            address_handle,
                            height_handle,
                            unseen_transaction_handle,
                            sweep_handle
                        );
                        debug!("exiting monero synclet run routine with: {:?}", res);
                    });
                });
                Ok(())
            } else {
                error!("Missing --monero-rpc-wallet argument");
                Err(SyncerError::InvalidConfig.into())
            }
        } else {
            error!("Missing --monero-daemon argument");
            Err(SyncerError::InvalidConfig.into())
        }
    }
}<|MERGE_RESOLUTION|>--- conflicted
+++ resolved
@@ -460,12 +460,9 @@
                         }
                     }
                     continue;
-<<<<<<< HEAD
-=======
                 }
                 Err(std::sync::mpsc::TryRecvError::Disconnected) => {
                     panic!("Task receiver is disconnected, will exit synclet runtime")
->>>>>>> 4653ae17
                 }
                 Err(TryRecvError::Empty) => {
                     // do nothing
