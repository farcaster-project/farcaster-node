--- conflicted
+++ resolved
@@ -1075,15 +1075,9 @@
 #[derive(Clone, PartialEq, Eq, Debug, Display, StrictEncode, StrictDecode)]
 #[display("proto_puboffer")]
 pub struct ProtoPublicOffer {
-<<<<<<< HEAD
     pub offer: Offer,
-    pub public_addr: RemoteSocketAddr,
-    pub bind_addr: RemoteSocketAddr,
-=======
-    pub offer: Offer<BtcXmr>,
     pub public_addr: InetSocketAddr,
     pub bind_addr: InetSocketAddr,
->>>>>>> c062a618
     pub arbitrating_addr: bitcoin::Address,
     pub accordant_addr: String,
     pub peer_secret_key: Option<SecretKey>,
