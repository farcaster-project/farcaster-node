// LNP Node: node running lightning network protocol and generalized lightning
// channels.
// Written in 2020 by
//     Dr. Maxim Orlovsky <orlovsky@pandoracore.com>
//
// To the extent possible under law, the author(s) have dedicated all
// copyright and related and neighboring rights to this software to
// the public domain worldwide. This software is distributed without
// any warranty.
//
// You should have received a copy of the MIT License
// along with this software.
// If not, see <https://opensource.org/licenses/MIT>.

#![allow(clippy::clone_on_copy)]

use crate::swapd::CheckpointSwapd;
use crate::syncerd::SweepBitcoinAddress;
use crate::walletd::{
    runtime::{AliceState, CheckpointWallet},
    NodeSecrets,
};
use crate::{
    farcasterd,
    syncerd::{
        types::{Event, Task},
        Coin, SweepXmrAddress,
    },
};
use amplify::{Holder, ToYamlString, Wrapper};
use farcaster_core::syncer::BroadcastTransaction;
use farcaster_core::{bundle::SignedArbitratingLock, syncer::Abort};
use farcaster_core::{
    consensus::{Decodable as CoreDecodable, Encodable as CoreEncodable},
    negotiation::PublicOfferId,
};
use internet2::addr::InetSocketAddr;
use internet2::{CreateUnmarshaller, Payload, Unmarshall, Unmarshaller};
use lazy_static::lazy_static;
use lightning_encoding::{strategies::AsStrict, LightningDecode, LightningEncode};
use monero::consensus::{Decodable as MoneroDecodable, Encodable as MoneroEncodable};
#[cfg(feature = "serde")]
use serde_with::{skip_serializing_none, DisplayFromStr, DurationSeconds, Same};
use std::{collections::BTreeMap, convert::TryInto};
use std::{
    fmt::{self, Debug, Display, Formatter},
    io,
    marker::PhantomData,
};
use std::{iter::FromIterator, str::FromStr};
use std::{num::ParseIntError, time::Duration};

use bitcoin::{
    secp256k1::{
        self,
        rand::{thread_rng, RngCore},
        SecretKey,
    },
    Address, OutPoint, PublicKey, Transaction,
};
use farcaster_core::{
    bitcoin::BitcoinSegwitV0,
    blockchain::FeePriority,
    bundle::{
        AliceParameters, BobParameters, CoreArbitratingTransactions, CosignedArbitratingCancel,
        Proof,
    },
    monero::Monero,
    negotiation::{Offer, PublicOffer},
    protocol_message::{
        self, CommitAliceParameters, CommitBobParameters, RevealAliceParameters,
        RevealBobParameters, RevealProof,
    },
    role::TradeRole,
    swap::btcxmr::BtcXmr,
    swap::{Swap, SwapId},
};
use internet2::Api;
use internet2::{NodeAddr, RemoteSocketAddr};
use lnp::p2p::legacy::{Messages, Ping, TempChannelId as TempSwapId};
use microservices::rpc::Failure;
use microservices::rpc_connection;
use strict_encoding::{
    strategies::HashFixedBytes, strict_encode_list, Strategy, StrictDecode, StrictEncode,
};

#[derive(Clone, Debug, Display, From, StrictDecode, StrictEncode, Api)]
#[api(encoding = "lightning")]
#[display(inner)]
pub enum Msg {
    #[api(type = 28)]
    #[display("maker_commit(...)")]
    MakerCommit(Commit),
    #[api(type = 21)]
    #[display("taker_commit(...)")]
    TakerCommit(TakeCommit),
    #[api(type = 22)]
    #[display("reveal(...)")]
    Reveal(Reveal),
    #[api(type = 25)]
    #[display("refunprocsig_a(...)")]
    RefundProcedureSignatures(protocol_message::RefundProcedureSignatures<BtcXmr>),
    #[api(type = 27)]
    #[display("abort(...)")]
    Abort(protocol_message::Abort),
    #[api(type = 24)]
    #[display("corearb_b(...)")]
    CoreArbitratingSetup(protocol_message::CoreArbitratingSetup<BtcXmr>),
    #[api(type = 26)]
    #[display("buyprocsig_b(...)")]
    BuyProcedureSignature(protocol_message::BuyProcedureSignature<BtcXmr>),
    #[api(type = 29)]
    #[display(inner)]
    Ping(Ping),
    #[api(type = 31)]
    #[display("pong(...)")]
    Pong(Vec<u8>),
    #[api(type = 33)]
    #[display("ping_peer")]
    PingPeer,
    #[api(type = 34)]
    #[display("error_shutdown")]
    PeerReceiverRuntimeShutdown,
    #[api(type = 35)]
    #[display("identity")]
    Identity(bitcoin::secp256k1::PublicKey),
}

impl Msg {
    pub fn swap_id(&self) -> SwapId {
        match self {
            Msg::MakerCommit(m) => match m {
                Commit::AliceParameters(n) => n.swap_id,
                Commit::BobParameters(n) => n.swap_id,
            },
            Msg::TakerCommit(TakeCommit { swap_id, .. }) => *swap_id,
            Msg::Reveal(m) => match m {
                Reveal::AliceParameters(n) => n.swap_id,
                Reveal::BobParameters(n) => n.swap_id,
                Reveal::Proof(n) => n.swap_id,
            },
            Msg::RefundProcedureSignatures(protocol_message::RefundProcedureSignatures {
                swap_id,
                ..
            }) => *swap_id,
            Msg::Abort(protocol_message::Abort { swap_id, .. }) => *swap_id,
            Msg::CoreArbitratingSetup(protocol_message::CoreArbitratingSetup {
                swap_id, ..
            }) => *swap_id,
            Msg::BuyProcedureSignature(protocol_message::BuyProcedureSignature {
                swap_id, ..
            }) => *swap_id,
            Msg::Ping(_)
            | Msg::Pong(_)
            | Msg::PingPeer
            | Msg::PeerReceiverRuntimeShutdown
            | Msg::Identity(_) => {
                unreachable!(
                    "Ping, Pong, PingPeer, PeerdShutdown and Identity do not contain swapid"
                )
            }
        }
    }

    pub fn on_receiver_whitelist(&self) -> bool {
        matches!(
            self,
            Msg::MakerCommit(_)
                | Msg::TakerCommit(_)
                | Msg::Reveal(_)
                | Msg::RefundProcedureSignatures(_)
                | Msg::CoreArbitratingSetup(_)
                | Msg::BuyProcedureSignature(_)
                | Msg::Ping(_)
                | Msg::Pong(_)
        )
    }
}

impl LightningEncode for Msg {
    fn lightning_encode<E: io::Write>(&self, e: E) -> Result<usize, lightning_encoding::Error> {
        Payload::from(self.clone()).lightning_encode(e)
    }
}

lazy_static! {
    pub static ref UNMARSHALLER: Unmarshaller<Msg> = Msg::create_unmarshaller();
}

impl LightningDecode for Msg {
    fn lightning_decode<D: io::Read>(d: D) -> Result<Self, lightning_encoding::Error> {
        Ok((&*UNMARSHALLER
            .unmarshall(&*Vec::<u8>::lightning_decode(d)?)
            .map_err(|_| {
                lightning_encoding::Error::DataIntegrityError(s!("can't unmarshall FWP message"))
            })?)
            .clone())
    }
}

impl lightning_encoding::Strategy for Commit {
    type Strategy = AsStrict;
}
impl lightning_encoding::Strategy for TakeCommit {
    type Strategy = AsStrict;
}
impl lightning_encoding::Strategy for Reveal {
    type Strategy = AsStrict;
}

#[derive(Eq, PartialEq, Hash, Clone, Debug, Display, StrictEncode, StrictDecode)]
#[display("request_id({0})")]
pub struct RequestId(pub u64);

impl RequestId {
    pub fn rand() -> RequestId {
        let mut id = [0u8; 8];
        thread_rng().fill_bytes(&mut id);
        RequestId(u64::from_be_bytes(id))
    }
}

#[derive(Clone, Debug, Display, StrictEncode, StrictDecode)]
#[display("commit")]
pub enum Commit {
    AliceParameters(CommitAliceParameters<BtcXmr>),
    BobParameters(CommitBobParameters<BtcXmr>),
}

#[derive(Clone, Debug, Display, StrictEncode, StrictDecode)]
#[display("nodeid")]
pub struct NodeId(pub bitcoin::secp256k1::PublicKey);

#[derive(Clone, Debug, Display, StrictEncode, StrictDecode)]
#[display("{public_offer}")]
pub struct PubOffer {
    pub public_offer: PublicOffer<BtcXmr>,
    pub peer_secret_key: Option<SecretKey>,
    pub external_address: Address,
    pub internal_address: String,
}

impl From<(PublicOffer<BtcXmr>, Address, String)> for PubOffer {
    fn from(x: (PublicOffer<BtcXmr>, Address, String)) -> Self {
        let (public_offer, external_address, internal_address) = x;
        PubOffer {
            public_offer,
            external_address,
            internal_address,
            peer_secret_key: None,
        }
    }
}

#[derive(Clone, Debug, Display, StrictEncode, StrictDecode, PartialEq, Eq)]
#[display("{0}")]
pub struct Token(pub String);

#[derive(Clone, Debug, Display, StrictEncode, StrictDecode)]
#[display("get keys(token({0}), req_id({1}))")]
pub struct GetKeys(pub Token, pub RequestId);

#[derive(Clone, Debug, Display, StrictEncode, StrictDecode)]
#[display("reconnect peer(node addr({0})))")]
pub struct ReconnectPeer(pub NodeAddr, pub Option<SecretKey>);

#[derive(Clone, Debug, Display, StrictEncode, StrictDecode)]
#[display("launch_swap")]
pub struct LaunchSwap {
    pub local_trade_role: TradeRole,
    pub public_offer: PublicOffer<BtcXmr>,
    pub local_params: Params,
    pub swap_id: SwapId,
    pub remote_commit: Option<Commit>,
    pub funding_address: Option<bitcoin::Address>,
}

#[derive(Clone, Debug, From, StrictDecode, StrictEncode)]
pub struct TakeCommit {
    pub commit: Commit,
    pub public_offer: String, // TODO: replace by public offer id
    pub swap_id: SwapId,
}

#[derive(Clone, Debug, Display, StrictEncode, StrictDecode, Eq, PartialEq)]
#[display(format_keys)]
pub struct Keys(
    pub bitcoin::secp256k1::SecretKey,
    pub bitcoin::secp256k1::PublicKey,
    pub RequestId,
);

fn format_keys(keys: &Keys) -> String {
    format!(
        "sk: {}, pk: {}, id: {}",
        keys.0.display_secret(),
        keys.1,
        keys.2
    )
}

#[derive(Clone, Debug, Display, StrictEncode, StrictDecode)]
#[display("reveal")]
pub enum Reveal {
    AliceParameters(RevealAliceParameters<BtcXmr>),
    BobParameters(RevealBobParameters<BtcXmr>),
    Proof(RevealProof<BtcXmr>),
}

// #[cfg_attr(feature = "serde", serde_as)]
// #[cfg_attr(
//     feature = "serde",
//     derive(Serialize, Deserialize),
//     serde(crate = "serde_crate")
// )]
#[derive(Clone, Debug, Display, StrictEncode, StrictDecode)]
#[display("params")]
pub enum Params {
    Alice(AliceParameters<BtcXmr>),
    Bob(BobParameters<BtcXmr>),
}

#[derive(Clone, Debug, Display, StrictEncode, StrictDecode)]
#[display(inner)]
pub enum Tx {
    #[display("lock")]
    Lock(Transaction),
    #[display("buy")]
    Buy(Transaction),
    #[display("funding")]
    Funding(Transaction),
    #[display("cancel")]
    Cancel(Transaction),
    #[display("refund")]
    Refund(Transaction),
    #[display("punish")]
    Punish(Transaction),
}

use crate::{Error, ServiceId};

#[derive(Clone, Debug, Display, From, Api)]
#[api(encoding = "strict")]
#[non_exhaustive]
pub enum Request {
    // Part I: Generic messages outside of channel operations
    // ======================================================
    /// Once authentication is complete, the first message reveals the features
    /// supported or required by this node, even if this is a reconnection.
    // #[api(type = 16)]
    // #[display(inner)]
    // Init(message::Init),

    /// For simplicity of diagnosis, it's often useful to tell a peer that
    /// something is incorrect.
    // #[api(type = 17)]
    // #[display(inner)]
    // Error(message::Error),

    /// In order to allow for the existence of long-lived TCP connections, at
    /// times it may be required that both ends keep alive the TCP connection
    /// at the application level. Such messages also allow obfuscation of
    /// traffic patterns.
    // #[api(type = 18)]
    // #[display(inner)]
    // Ping(message::Ping),

    /// The pong message is to be sent whenever a ping message is received. It
    /// serves as a reply and also serves to keep the connection alive, while
    /// explicitly notifying the other end that the receiver is still active.
    /// Within the received ping message, the sender will specify the number of
    /// bytes to be included within the data payload of the pong message.
    #[api(type = 19)]
    #[display("pong(...)")]
    Pong(Vec<u8>),

    #[api(type = 0)]
    #[display("hello()")]
    Hello,

    #[api(type = 2)]
    #[display("send_message({0})")]
    PeerMessage(Messages),

    #[api(type = 3)]
    #[display("terminate")]
    Terminate,

    #[api(type = 4)]
    #[display("peerd_terminated")]
    PeerdTerminated,

    #[api(type = 5)]
    #[display("send_message({0})")]
    Protocol(Msg),

    #[api(type = 6)]
    #[display("peerd_unreachable")]
    PeerdUnreachable(ServiceId),

    #[api(type = 7)]
    #[display("reconnect_peer")]
    ReconnectPeer(ReconnectPeer),

    #[api(type = 8)]
    #[display("peerd_reconnected")]
    PeerdReconnected,

    #[api(type = 32)]
    #[display("nodeid({0})")]
    NodeId(NodeId),

    #[api(type = 30)]
    #[display("get_keys({0})")]
    GetKeys(GetKeys),

    #[api(type = 36)]
    #[display("get_sweep_bitcoin_address")]
    GetSweepBitcoinAddress(bitcoin::Address),

    #[api(type = 29)]
    #[display("launch_swap({0})")]
    LaunchSwap(LaunchSwap),

    #[api(type = 28)]
    #[display("keys({0})")]
    Keys(Keys),

    #[api(type = 45)]
    #[display("funding_updated()")]
    FundingUpdated,

    #[api(type = 46)]
    #[display("swap_success()")]
    SwapOutcome(Outcome),

    // Can be issued from `cli` to `lnpd`
    #[api(type = 100)]
    #[display(Debug)]
    GetInfo(Option<u64>),

    // Can be issued from `cli` to `lnpd`
    #[api(type = 101)]
    #[display("list_peers()")]
    ListPeers,

    // Can be issued from `cli` to `lnpd`
    #[api(type = 102)]
    #[display("list_swaps()")]
    ListSwaps,

    #[api(type = 103)]
    #[display("list_tasks()")]
    ListTasks,

    // TODO: only list offers matching list of OfferIds
    #[api(type = 104)]
    #[display("list_offers()")]
    ListOffers,

    // #[api(type = 105)]
    // #[display("list_offer_ids()")]
    // ListOfferIds,
    #[api(type = 105)]
    #[display("list_listens()")]
    ListListens,

    // Can be issued from `cli` to `lnpd`
    #[api(type = 200)]
    #[display("listen({0})")]
    Listen(RemoteSocketAddr),

    // Can be issued from `cli` to `lnpd`
    #[api(type = 201)]
    #[display("connect({0})")]
    ConnectPeer(NodeAddr),

    // Can be issued from `cli` to a specific `peerd`
    #[api(type = 202)]
    #[display("ping_peer()")]
    PingPeer,

    // Can be issued from `cli` to `lnpd`
    #[api(type = 203)]
    #[display("take_swap({0})")]
    TakeSwap(InitSwap),

    // Can be issued from `cli` to `lnpd`
    #[api(type = 204)]
    #[display("make_swap({0})")]
    MakeSwap(InitSwap),

    #[api(type = 199)]
    #[display("public_offer({0:#}))")]
    TakeOffer(PubOffer),

    #[api(type = 198)]
    #[display("proto_puboffer({0:#})")]
    MakeOffer(ProtoPublicOffer),

    #[api(type = 206)]
    #[display("made_offer({0})", alt = "{0:#}")]
    MadeOffer(MadeOffer),

    #[api(type = 207)]
    #[display("took_offer({0})", alt = "{0:#}")]
    TookOffer(TookOffer),

    #[api(type = 197)]
    #[display("params({0:#})")]
    Params(Params),

    #[api(type = 196)]
    #[display("transaction({0})")]
    Tx(Tx),

    #[api(type = 195)]
    #[display("bitcoin address()")]
    BitcoinAddress(BitcoinAddress),

    #[api(type = 194)]
    #[display("monero address()")]
    MoneroAddress(MoneroAddress),

    #[api(type = 193)]
    #[display("revoke_offer({0})")]
    RevokeOffer(PublicOffer<BtcXmr>),

    #[api(type = 192)]
    #[display("cancel_swap")]
    CancelSwap,

    #[api(type = 205)]
    #[display("fund_swap({0})")]
    FundSwap(OutPoint),

    // Responses to CLI
    // ----------------
    #[api(type = 1004)]
    #[display("{0}")]
    String(String),

    #[api(type = 1002)]
    #[display("progress: {0}")]
    Progress(Progress),

    #[api(type = 1005)]
    #[display(inner)]
    SwapProgress(SwapProgress),

    #[api(type = 1003)]
    #[display("read_progress({0})")]
    ReadProgress(SwapId),

    #[api(type = 1006)]
    #[display("subscribe_progress({0})")]
    SubscribeProgress(SwapId),

    #[api(type = 1007)]
    #[display("unsubscribe_progress({0})")]
    UnsubscribeProgress(SwapId),

    #[api(type = 1001)]
    #[display(inner)]
    Success(OptionDetails),

    #[api(type = 1000)]
    #[display(inner)]
    #[from]
    Failure(Failure),

    #[api(type = 1098)]
    #[display("public_offer_hex({0})")]
    PublicOfferHex(String),

    #[api(type = 1099)]
    #[display("syncer_info({0})", alt = "{0:#}")]
    #[from]
    SyncerInfo(SyncerInfo),

    #[api(type = 1100)]
    #[display("node_info({0})", alt = "{0:#}")]
    #[from]
    NodeInfo(NodeInfo),

    #[api(type = 1101)]
    #[display("node_info({0})", alt = "{0:#}")]
    #[from]
    PeerInfo(PeerInfo),

    #[api(type = 1102)]
    #[display("channel_info({0})", alt = "{0:#}")]
    #[from]
    SwapInfo(SwapInfo),

    #[api(type = 1103)]
    #[display("peer_list({0})", alt = "{0:#}")]
    #[from]
    PeerList(List<NodeAddr>),

    #[api(type = 1104)]
    #[display("swap_list({0})", alt = "{0:#}")]
    #[from]
    SwapList(List<SwapId>),

    #[api(type = 1105)]
    #[display("task_list({0})", alt = "{0:#}")]
    #[from]
    TaskList(List<u64>), // FIXME

    // TODO: only list offers matching list of OfferIds
    #[api(type = 1106)]
    #[display("offer_list({0})", alt = "{0:#}")]
    #[from]
    OfferList(List<PublicOffer<BtcXmr>>),

    // #[api(type = 1107)]
    // #[display("offer_list({0})", alt = "{0:#}")]
    // #[from]
    // OfferIdList(List<PublicOfferId>),
    #[api(type = 1107)]
    #[display("offer_list({0})", alt = "{0:#}")]
    #[from]
    ListenList(List<String>),

    #[api(type = 1108)]
    #[display("funding_info({0})", alt = "{0:#}")]
    #[from]
    FundingInfo(FundingInfo),

    #[api(type = 1109)]
    #[display("needs_funding({0})")]
    NeedsFunding(Coin),

    #[api(type = 1110)]
    #[display("write_text")]
    WriteText(List<String>),

    #[api(type = 1111)]
    #[display("funding_completed({0})")]
    FundingCompleted(Coin),

    #[api(type = 1112)]
    #[display("funding_canceled")]
    FundingCanceled(Coin),

    // #[api(type = 1203)]
    // #[display("channel_funding({0})", alt = "{0:#}")]
    // #[from]
    // SwapFunding(PubkeyScript),
    // #[api(type = 1300)]
    // #[display("task({0})", alt = "{0:#}")]
    // #[from]
    // CreateTask(u64), // FIXME
    #[api(type = 1300)]
    #[display("syncer_task({0})", alt = "{0:#}")]
    #[from]
    SyncerTask(Task),

    #[api(type = 1301)]
    #[display("syncer_event({0})", alt = "{0:#}")]
    #[from]
    SyncerEvent(Event),

    #[api(type = 1302)]
    #[display("syncer_bridge_ev({0})", alt = "{0:#}")]
    #[from]
    SyncerdBridgeEvent(SyncerdBridgeEvent),

    #[api(type = 1303)]
    #[display("task({0})", alt = "{0:#}")]
    #[from]
    SweepXmrAddress(SweepXmrAddress),

    #[api(type = 1304)]
    #[display("checkpoint({0})", alt = "{0:#}")]
    #[from]
    Checkpoint(Checkpoint),

    #[api(type = 1305)]
    #[display("checkpoint_multipart({0})")]
    #[from]
    CheckpointMultipartChunk(CheckpointMultipartChunk),

    #[api(type = 1306)]
    #[display("retrieve_all_checkpoint_info")]
    RetrieveAllCheckpointInfo,

    #[api(type = 1307)]
    #[display("remove_checkpoint")]
    RemoveCheckpoint(SwapId),

    #[api(type = 1308)]
    #[display("checkpoint_list({0})", alt = "{0:#}")]
    CheckpointList(List<CheckpointEntry>),

    #[api(type = 1309)]
    #[display("restore_checkpoint({0})", alt = "{0:#}")]
    RestoreCheckpoint(SwapId),

    #[api(type = 1310)]
<<<<<<< HEAD
    #[display("task({0})", alt = "{0:#}")]
    #[from]
    SweepBitcoinAddress(SweepBitcoinAddress),
=======
    #[display("address_secret_key")]
    AddressSecretKey(AddressSecretKey),

    #[api(type = 1311)]
    #[display("get_address_secret_key")]
    GetAddressSecretKey(bitcoin::Address),

    #[api(type = 1312)]
    #[display("get_addresses")]
    GetAddresses,

    #[api(type = 1313)]
    #[display("address_list({0})")]
    AddressList(List<bitcoin::Address>),
>>>>>>> 78b8d5ac
}

#[derive(Clone, Debug, Display, StrictEncode, StrictDecode)]
pub enum Outcome {
    #[display("Success(Swapped)")]
    Buy,
    #[display("Failure(Refunded)")]
    Refund,
    #[display("Failure(Punished)")]
    Punish,
    #[display("Failure(Canceled)")]
    Cancel,
}
#[derive(Clone, Debug, Display, StrictDecode, StrictEncode)]
#[display("funding_info")]
pub enum FundingInfo {
    Bitcoin(BitcoinFundingInfo),
    Monero(MoneroFundingInfo),
}

#[derive(Clone, PartialEq, Eq, Debug, Display, StrictEncode, StrictDecode)]
#[display("{swap_id}, {public_offer}")]
#[cfg_attr(
    feature = "serde",
    derive(Serialize, Deserialize),
    serde(crate = "serde_crate")
)]
#[display(CheckpointEntry::to_yaml_string)]
pub struct CheckpointEntry {
    pub swap_id: SwapId,
    pub public_offer: PublicOffer<BtcXmr>,
    pub trade_role: TradeRole,
}

#[derive(Clone, Debug, Eq, PartialEq, Hash)]
pub struct CheckpointChunk {
    pub msg_index: usize,
    pub serialized_state_chunk: Vec<u8>,
}

#[derive(Clone, Debug, Display, StrictDecode, StrictEncode)]
#[display("{msg_index}, {msgs_total}, {swap_id}")]
pub struct CheckpointMultipartChunk {
    pub checksum: [u8; 20],
    pub msg_index: usize,
    pub msgs_total: usize,
    pub serialized_state_chunk: Vec<u8>,
    pub swap_id: SwapId,
}

#[derive(Clone, Debug, Display, StrictDecode, StrictEncode)]
#[display(Debug)]
pub struct Checkpoint {
    pub swap_id: SwapId,
    pub state: CheckpointState,
}

#[derive(Clone, Debug, Display, StrictDecode, StrictEncode)]
pub enum CheckpointState {
    #[display("Checkpoint Wallet")]
    CheckpointWallet(CheckpointWallet),
    #[display("Checkpoint Swap")]
    CheckpointSwapd(CheckpointSwapd),
}

#[derive(Clone, Debug, Display, StrictDecode, StrictEncode)]
#[display("address_secret_key")]
pub struct AddressSecretKey {
    pub address: bitcoin::Address,
    pub secret_key: [u8; 32],
}

impl FromStr for BitcoinFundingInfo {
    type Err = Error;
    fn from_str(s: &str) -> Result<Self, Error> {
        let content: Vec<&str> = s.split(" ").collect();

        Ok(BitcoinFundingInfo {
            swap_id: SwapId::from_str(content[0])?,
            amount: bitcoin::Amount::from_str(&format!("{} {}", content[2], content[3]))?,
            address: bitcoin::Address::from_str(content[5])?,
        })
    }
}

impl fmt::Display for BitcoinFundingInfo {
    fn fmt(&self, f: &mut fmt::Formatter<'_>) -> fmt::Result {
        write!(
            f,
            "{:#?} needs {} to {}",
            self.swap_id, self.amount, self.address
        )
    }
}

#[derive(Clone, Debug, StrictDecode, StrictEncode)]
pub struct BitcoinFundingInfo {
    pub swap_id: SwapId,
    pub address: bitcoin::Address,
    pub amount: bitcoin::Amount,
}

impl StrictEncode for MoneroFundingInfo {
    fn strict_encode<E: ::std::io::Write>(
        &self,
        mut e: E,
    ) -> Result<usize, strict_encoding::Error> {
        let mut len = self.swap_id.strict_encode(&mut e)?;
        len += self
            .amount
            .as_pico()
            .strict_encode(&mut e)
            .map_err(|e| strict_encoding::Error::DataIntegrityError(e.to_string()))?;

        use monero::consensus::Encodable;

        Ok(len
            + self
                .address
                .consensus_encode(&mut e)
                .map_err(|e| strict_encoding::Error::DataIntegrityError(e.to_string()))?)
    }
}

impl StrictDecode for MoneroFundingInfo {
    fn strict_decode<D: ::std::io::Read>(mut d: D) -> Result<Self, strict_encoding::Error> {
        Ok(Self {
            swap_id: SwapId::strict_decode(&mut d)?,
            amount: monero::Amount::from_pico(
                u64::strict_decode(&mut d)
                    .map_err(|e| strict_encoding::Error::DataIntegrityError(e.to_string()))?,
            ),
            address: monero::Address::consensus_decode(&mut d)
                .map_err(|e| strict_encoding::Error::DataIntegrityError(e.to_string()))?,
        })
    }
}

impl FromStr for MoneroFundingInfo {
    type Err = Error;
    fn from_str(s: &str) -> Result<Self, Error> {
        let content: Vec<&str> = s.split(" ").collect();
        Ok(MoneroFundingInfo {
            swap_id: SwapId::from_str(content[0])?,
            amount: monero::Amount::from_str_with_denomination(&format!(
                "{} {}",
                content[2], content[3]
            ))?,

            address: monero::Address::from_str(content[5])?,
        })
    }
}

impl fmt::Display for MoneroFundingInfo {
    fn fmt(&self, f: &mut fmt::Formatter<'_>) -> fmt::Result {
        write!(
            f,
            "{:#?} needs {} to {}",
            self.swap_id, self.amount, self.address
        )
    }
}

#[derive(Clone, Debug)]
pub struct MoneroFundingInfo {
    pub swap_id: SwapId,
    pub amount: monero::Amount,
    pub address: monero::Address,
}

impl rpc_connection::Request for Request {}

#[derive(Clone, Debug, Display, StrictEncode, StrictDecode)]
#[display("{source}, {event}")]
pub struct SyncerdBridgeEvent {
    pub event: Event,
    pub source: ServiceId,
}

#[derive(Clone, Debug, Display, StrictEncode, StrictDecode)]
#[display("{peerd}, {swap_id}")]
pub struct InitSwap {
    pub peerd: ServiceId,
    pub report_to: Option<ServiceId>,
    pub local_params: Params,
    pub swap_id: SwapId,
    pub remote_commit: Option<Commit>,
    pub funding_address: Option<bitcoin::Address>,
}

#[derive(Clone, Debug, Display, StrictEncode, StrictDecode)]
#[display(inner)]
pub enum Progress {
    Message(String),
    StateTransition(String),
}

#[cfg_attr(feature = "serde", serde_as)]
#[derive(Clone, PartialEq, Eq, Debug, Display, StrictEncode, StrictDecode)]
#[cfg_attr(
    feature = "serde",
    derive(Serialize, Deserialize),
    serde(crate = "serde_crate")
)]
#[display(NodeInfo::to_yaml_string)]
pub struct NodeInfo {
    #[serde(skip_serializing)]
    pub id: Option<u64>,
    pub node_ids: Vec<secp256k1::PublicKey>,
    pub listens: Vec<RemoteSocketAddr>,
    #[serde_as(as = "DurationSeconds")]
    pub uptime: Duration,
    pub since: u64,
    #[serde_as(as = "Vec<DisplayFromStr>")]
    pub peers: Vec<NodeAddr>,
    pub swaps: Vec<SwapId>,
    #[serde_as(as = "Vec<DisplayFromStr>")]
    pub offers: Vec<PublicOffer<BtcXmr>>,
}

#[derive(Clone, PartialEq, Eq, Debug, Display, StrictEncode, StrictDecode)]
#[display("bitcoin_address")]
pub struct BitcoinAddress(pub SwapId, pub bitcoin::Address);

impl StrictEncode for MoneroAddress {
    fn strict_encode<E: ::std::io::Write>(
        &self,
        mut e: E,
    ) -> Result<usize, strict_encoding::Error> {
        let len = self
            .0
            .consensus_encode(&mut e)
            .map_err(|e| strict_encoding::Error::DataIntegrityError(e.to_string()))?;
        use monero::consensus::Encodable;
        Ok(len
            + self
                .1
                .consensus_encode(&mut e)
                .map_err(|e| strict_encoding::Error::DataIntegrityError(e.to_string()))?)
    }
}

impl StrictDecode for MoneroAddress {
    fn strict_decode<D: ::std::io::Read>(mut d: D) -> Result<Self, strict_encoding::Error> {
        Ok(Self(
            SwapId::consensus_decode(&mut d)
                .map_err(|e| strict_encoding::Error::DataIntegrityError(e.to_string()))?,
            monero::Address::consensus_decode(&mut d)
                .map_err(|e| strict_encoding::Error::DataIntegrityError(e.to_string()))?,
        ))
    }
}

#[derive(Clone, PartialEq, Eq, Debug, Display)]
#[display("monero_address")]
pub struct MoneroAddress(pub SwapId, pub monero::Address);

#[derive(Clone, PartialEq, Eq, Debug, Display, StrictEncode, StrictDecode)]
#[display("proto_puboffer")]
pub struct ProtoPublicOffer {
    pub offer: Offer<BtcXmr>,
    pub public_addr: RemoteSocketAddr,
    pub bind_addr: RemoteSocketAddr,
    pub arbitrating_addr: bitcoin::Address,
    pub accordant_addr: String,
    pub peer_secret_key: Option<SecretKey>,
    pub peer_public_key: Option<secp256k1::PublicKey>,
}

#[cfg_attr(feature = "serde", serde_as)]
#[derive(Clone, PartialEq, Eq, Debug, Display, StrictEncode, StrictDecode)]
#[cfg_attr(
    feature = "serde",
    derive(Serialize, Deserialize),
    serde(crate = "serde_crate")
)]
#[display(MadeOffer::to_yaml_string)]
pub struct MadeOffer {
    pub offer: String,
    pub message: String,
}

#[cfg_attr(feature = "serde", serde_as)]
#[derive(Clone, PartialEq, Eq, Debug, Display, StrictEncode, StrictDecode)]
#[cfg_attr(
    feature = "serde",
    derive(Serialize, Deserialize),
    serde(crate = "serde_crate")
)]
#[display(TookOffer::to_yaml_string)]
pub struct TookOffer {
    pub offerid: PublicOfferId,
    pub message: String,
}

#[cfg_attr(feature = "serde", serde_as)]
#[derive(Clone, PartialEq, Eq, Debug, Display, Default, StrictEncode, StrictDecode)]
#[cfg_attr(
    feature = "serde",
    derive(Serialize, Deserialize),
    serde(crate = "serde_crate")
)]
#[display(SwapProgress::to_yaml_string)]
pub struct SwapProgress {
    pub progress: Vec<ProgressEvent>,
}
#[cfg_attr(feature = "serde", serde_as)]
#[derive(Clone, PartialEq, Eq, Debug, Display, StrictEncode, StrictDecode)]
#[cfg_attr(
    feature = "serde",
    derive(Serialize, Deserialize),
    serde(crate = "serde_crate")
)]
#[display(ProgressEvent::to_yaml_string)]
pub enum ProgressEvent {
    #[serde(rename = "message")]
    Message(String),
    #[serde(rename = "transition")]
    StateTransition(String),
    #[serde(rename = "success")]
    Success(OptionDetails),
    #[serde(rename = "failure")]
    Failure(Failure),
}

#[cfg_attr(feature = "serde", serde_as)]
#[derive(Clone, PartialEq, Eq, Debug, Display, StrictEncode, StrictDecode)]
#[cfg_attr(
    feature = "serde",
    derive(Serialize, Deserialize),
    serde(crate = "serde_crate")
)]
#[display(SyncerInfo::to_yaml_string)]
pub struct SyncerInfo {
    #[serde_as(as = "DurationSeconds")]
    pub uptime: Duration,
    pub since: u64,
    #[serde_as(as = "Vec<DisplayFromStr>")]
    pub tasks: Vec<u64>,
}

#[cfg_attr(feature = "serde", serde_as)]
#[derive(Clone, PartialEq, Eq, Debug, Display, StrictEncode, StrictDecode)]
#[cfg_attr(
    feature = "serde",
    derive(Serialize, Deserialize),
    serde(crate = "serde_crate")
)]
#[display(PeerInfo::to_yaml_string)]
pub struct PeerInfo {
    pub local_id: secp256k1::PublicKey,
    pub remote_id: Vec<secp256k1::PublicKey>,
    #[serde_as(as = "Option<DisplayFromStr>")]
    pub local_socket: Option<InetSocketAddr>,
    #[serde_as(as = "Vec<DisplayFromStr>")]
    pub remote_socket: Vec<InetSocketAddr>,
    #[serde_as(as = "DurationSeconds")]
    pub uptime: Duration,
    pub since: u64,
    pub messages_sent: usize,
    pub messages_received: usize,
    pub forked_from_listener: bool,
    pub awaits_pong: bool,
}
pub type RemotePeerMap<T> = BTreeMap<NodeAddr, T>;
#[cfg_attr(feature = "serde", serde_as)]
#[derive(Clone, Debug, Display, StrictEncode, StrictDecode, PartialEq, Eq)]
#[cfg_attr(
    feature = "serde",
    derive(Serialize, Deserialize),
    serde(crate = "serde_crate")
)]
#[display(SwapInfo::to_yaml_string)]
pub struct SwapInfo {
    #[serde_as(as = "Option<DisplayFromStr>")]
    pub swap_id: Option<SwapId>,
    // pub state: crate::swapd::State,
    // #[serde_as(as = "BTreeMap<DisplayFromStr, Same>")]
    // pub funding_outpoint: OutPoint,
    #[serde_as(as = "Vec<DisplayFromStr>")]
    pub maker_peer: Vec<NodeAddr>,
    #[serde_as(as = "DurationSeconds")]
    pub uptime: Duration,
    pub since: u64,
    //// FIXME serde::Serialize/Deserialize missing
    // #[serde_as(as = "Option<DisplayFromStr)>")]
    // pub params: Option<Params>,
    pub local_keys: lnp::channel::bolt::LocalKeyset,
    #[serde_as(as = "BTreeMap<DisplayFromStr, Same>")]
    pub remote_keys: BTreeMap<NodeAddr, lnp::channel::bolt::RemoteKeyset>,
}

#[cfg(feature = "serde")]
impl ToYamlString for NodeInfo {}
#[cfg(feature = "serde")]
impl ToYamlString for PeerInfo {}
#[cfg(feature = "serde")]
impl ToYamlString for SwapInfo {}
#[cfg(feature = "serde")]
impl ToYamlString for SyncerInfo {}
#[cfg(feature = "serde")]
impl ToYamlString for MadeOffer {}
#[cfg(feature = "serde")]
impl ToYamlString for TookOffer {}
#[cfg(feature = "serde")]
impl ToYamlString for SwapProgress {}
#[cfg(feature = "serde")]
impl ToYamlString for ProgressEvent {}
#[cfg(feature = "serde")]
impl ToYamlString for CheckpointEntry {}

#[derive(Wrapper, Clone, PartialEq, Eq, Debug, From, StrictEncode, StrictDecode)]
#[wrapper(IndexRange)]
pub struct List<T>(Vec<T>)
where
    T: Clone + PartialEq + Eq + Debug + Display + StrictEncode + StrictDecode;

#[cfg(feature = "serde")]
impl<'a, T> Display for List<T>
where
    T: Clone + PartialEq + Eq + Debug + Display + serde::Serialize + StrictEncode + StrictDecode,
{
    fn fmt(&self, f: &mut Formatter<'_>) -> fmt::Result {
        f.write_str(&serde_yaml::to_string(self).expect("internal YAML serialization error"))
    }
}

impl<T> FromIterator<T> for List<T>
where
    T: Clone + PartialEq + Eq + Debug + Display + serde::Serialize + StrictEncode + StrictDecode,
{
    fn from_iter<I: IntoIterator<Item = T>>(iter: I) -> Self {
        Self::from_inner(iter.into_iter().collect())
    }
}

#[cfg(feature = "serde")]
impl<T> serde::Serialize for List<T>
where
    T: Clone + PartialEq + Eq + Debug + Display + serde::Serialize + StrictEncode + StrictDecode,
{
    fn serialize<S>(
        &self,
        serializer: S,
    ) -> Result<<S as serde::Serializer>::Ok, <S as serde::Serializer>::Error>
    where
        S: serde::Serializer,
    {
        self.as_inner().serialize(serializer)
    }
}

#[derive(Wrapper, Clone, PartialEq, Eq, Debug, From, Default, StrictEncode, StrictDecode)]
#[cfg_attr(
    feature = "serde",
    derive(Serialize, Deserialize),
    serde(crate = "serde_crate")
)]
pub struct OptionDetails(pub Option<String>);

impl Display for OptionDetails {
    fn fmt(&self, f: &mut Formatter<'_>) -> fmt::Result {
        match self.as_inner() {
            None => Ok(()),
            Some(msg) => f.write_str(msg),
        }
    }
}

impl OptionDetails {
    pub fn with(s: impl ToString) -> Self {
        Self(Some(s.to_string()))
    }

    pub fn new() -> Self {
        Self(None)
    }
}

impl From<crate::Error> for Request {
    fn from(err: crate::Error) -> Self {
        Request::Failure(Failure::from(err))
    }
}

pub trait IntoProgressOrFailure {
    fn into_progress_or_failure(self) -> Request;
}
pub trait IntoSuccessOrFailure {
    fn into_success_or_failure(self) -> Request;
}

impl IntoProgressOrFailure for Result<String, crate::Error> {
    fn into_progress_or_failure(self) -> Request {
        match self {
            Ok(val) => Request::Progress(Progress::Message(val)),
            Err(err) => Request::from(err),
        }
    }
}

impl IntoSuccessOrFailure for Result<String, crate::Error> {
    fn into_success_or_failure(self) -> Request {
        match self {
            Ok(val) => Request::Success(OptionDetails::with(val)),
            Err(err) => Request::from(err),
        }
    }
}

impl IntoSuccessOrFailure for Result<(), crate::Error> {
    fn into_success_or_failure(self) -> Request {
        match self {
            Ok(_) => Request::Success(OptionDetails::new()),
            Err(err) => Request::from(err),
        }
    }
}

impl From<(SwapId, Params)> for Reveal {
    fn from(tuple: (SwapId, Params)) -> Self {
        match tuple {
            (swap_id, Params::Alice(params)) => Reveal::AliceParameters((swap_id, params).into()),
            (swap_id, Params::Bob(params)) => Reveal::BobParameters((swap_id, params).into()),
        }
    }
}

impl From<(SwapId, Proof<BtcXmr>)> for Reveal {
    fn from(tuple: (SwapId, Proof<BtcXmr>)) -> Self {
        Reveal::Proof((tuple.0, tuple.1).into())
    }
}<|MERGE_RESOLUTION|>--- conflicted
+++ resolved
@@ -699,13 +699,9 @@
     RestoreCheckpoint(SwapId),
 
     #[api(type = 1310)]
-<<<<<<< HEAD
     #[display("task({0})", alt = "{0:#}")]
     #[from]
     SweepBitcoinAddress(SweepBitcoinAddress),
-=======
-    #[display("address_secret_key")]
-    AddressSecretKey(AddressSecretKey),
 
     #[api(type = 1311)]
     #[display("get_address_secret_key")]
@@ -718,7 +714,10 @@
     #[api(type = 1313)]
     #[display("address_list({0})")]
     AddressList(List<bitcoin::Address>),
->>>>>>> 78b8d5ac
+
+    #[api(type = 1314)]
+    #[display("address_secret_key")]
+    AddressSecretKey(AddressSecretKey),
 }
 
 #[derive(Clone, Debug, Display, StrictEncode, StrictDecode)]
