title Farcaster node
// to display the diagram, go to sequencediagram.org
// dashed lines, not yet implemented

// `activate` and `deactivate` are used on swap services to signify the list of
// actions/messages done/sent upon above message reception

participant t_syncer
participant t_wallet
participant t_swap
participant t_database
participant t_farcasterd
participant t_cli
participant peerd
participant m_cli
participant m_farcasterd
participant m_database
participant m_swap
participant m_wallet
participant m_syncer

entryspacing 0.5
==Start farcaster - same for Maker and Taker==
m_farcasterd -> m_farcasterd : launch farcasterd\nmanually
m_farcasterd -> m_farcasterd : launch walletd
m_farcasterd -> m_farcasterd : launch databased
m_farcasterd <- m_wallet : Ctl Hello
m_farcasterd -> m_wallet : Ctl GetKeys
m_farcasterd <- m_database : Ctl Hello
m_farcasterd <- m_wallet : Ctl Keys

==Setup and Commit-Reveal: Bob and Alice can be on both sides==
m_cli -> m_farcasterd : MakeOffer
m_farcasterd -> m_farcasterd : launch\npeerd listen
t_farcasterd <- t_cli : TakeOffer
t_farcasterd -> t_farcasterd : launch\npeerd connect
t_wallet <- t_farcasterd : Ctl TakeOffer
t_wallet -> t_wallet : create taker wallet
t_wallet -> t_farcasterd : Ctl LaunchSwap
t_farcasterd -> t_farcasterd:launch syncer
t_syncer->t_farcasterd:Ctl Hello [from Syncer Bitcoin [if newly launched] OR Swapd (if syncer reused)]
t_swap <- t_farcasterd : Ctl TakeSwap
t_syncer<-t_swap:Ctl EstimateFee (btc)
t_syncer <- t_swap : Ctl WatchHeight
t_swap -> peerd : Msg TakerCommit
peerd -> m_farcasterd : Msg TakerCommit

m_farcasterd -> m_wallet : Ctl TakerCommitted
m_wallet -> m_wallet : create maker wallet
m_wallet -> m_farcasterd : Ctl LaunchSwap
m_farcasterd -> m_farcasterd:launch syncer
m_farcasterd -> m_swap : Ctl MakeSwap

m_swap->m_syncer:Ctl EstimateFee (btc)
m_swap->m_syncer:Ctl WatchHeight
m_swap -> peerd : Msg MakerCommit
t_swap <- peerd : Msg MakerCommit
// TODO: verify that swapd launches no matter what
m_farcasterd<-m_syncer:Ctl Hello [from Syncer Bitcoin (if newly launched) OR Swapd (if syncer reused)]
group for Bob swap role
t_syncer <- t_swap : Watch Arbitrating Funding Address
end
t_swap -> t_wallet : Msg MakerCommit
t_wallet -> t_swap : Msg Reveal (taker is sender)
t_swap -> peerd : Msg Reveal (taker is sender)
peerd -> m_swap : Msg Reveal (taker is sender)
<<<<<<< HEAD
m_swap -> m_farcasterd : if Bob, Ctl FundingInfo
m_swap -> m_swap : if Bob, ADD PENDING Msg Reveal
m_swap -> m_wallet : if Alice, Msg Reveal (taker is sender)
=======
group for Alice swap role
m_swap -> m_wallet : Msg Reveal (taker is sender)
end
group for Bob swap role
m_swap -> m_swap : ADD PENDING Msg Reveal
m_swap -> m_farcasterd : Ctl FundingInfo
>>>>>>> 4e171c6f

m_swap -> m_syncer: Watch Arbitrating Funding Address
m_swap <- m_syncer: Arbitrating Funding event
m_farcasterd<-m_swap: Ctl FundingCompleted Bitcoin
m_swap->m_wallet: Ctl Tx::Funding
m_swap<-m_wallet: Ctl FundingUpdated
m_swap -> m_wallet : SEND PENDING Msg Reveal (taker is sender)
end
m_wallet -> m_swap : Msg Reveal (maker is sender)
peerd <- m_swap : Msg Reveal (maker is sender)
peerd -> t_swap : Msg Reveal (maker is sender)
<<<<<<< HEAD
t_swap -> t_farcasterd : if Bob, Ctl FundingInfo
t_swap -> t_swap : if Bob, ADD PENDING Msg Reveal
t_swap -> t_wallet : if Alice, Msg Reveal (maker is sender)
t_syncer -> t_swap:If Bob, Arbitrating Funding event
t_swap->t_farcasterd:Ctl FundingCompleted Bitcoin
t_swap->t_wallet:if Bob, Ctl Tx::Funding
t_swap<-t_wallet:If Bob, Ctl FundingUpdated
t_swap -> t_wallet : if Bob, SEND PENDING Msg RevealProof (maker is sender)
t_swap -> t_wallet : if Bob, SEND PENDING Msg Reveal (maker is sender)
=======
group for Alice swap role
t_swap -> t_wallet : Msg Reveal (maker is sender)
end
group for Bob swap role
t_swap -> t_swap : ADD PENDING Msg Reveal
t_swap -> t_farcasterd : Ctl FundingInfo
t_syncer -> t_swap: Arbitrating Funding event
t_swap->t_farcasterd: Ctl FundingCompleted Bitcoin
t_swap->t_wallet: Ctl Tx::Funding
t_swap<-t_wallet: Ctl FundingUpdated
t_swap -> t_wallet : SEND PENDING Msg Reveal (maker is sender)
end
>>>>>>> 4e171c6f
==Commit-Reveal Complete==
==Changing semantics: On Commit-Reveal, Maker and Taker were the key roles. From now on Bob or Alice are the key roles. Now t_ is bob_ on the left and m_ is alice_ on the right.==
==Swap setup: Bob is left, Alice right==
t_wallet -> t_database: Ctl CheckpointWalletBobPrelockBob
t_wallet -> t_swap : Msg CoreArbitratingSetup
activate t_swap
t_swap -> t_database: Ctl CheckpointSwapBobPrelockBob
// TODO: During replay of CheckpointSwapBobPrelockBob, Bob has to rewatch these 3 txs
t_syncer <- t_swap : Sync Task(Watch Arbitrating Lock)
t_syncer <- t_swap : Sync Task(Watch Cancel)
t_syncer <- t_swap : Sync Task(Watch Refund)
peerd <- t_swap : Msg CoreArbitratingSetup
deactivate t_swap
m_swap <- peerd : Msg CoreArbitratingSetup
activate m_swap
m_swap -> m_syncer : Sync Task(Watch Arbitrating Lock)
// TODO: During replay of CheckpointWalletAlicePrelockBob, Alice has to rewatch these 2 txs (arbitrating already final then)
m_swap -> m_syncer : Sync Task(Watch Cancel)
m_swap -> m_syncer : Sync Task(Watch Refund)

m_wallet <- m_swap : Msg CoreArbitratingSetup
deactivate m_swap
m_wallet -> m_database : Ctl CheckpointWalletAlicePrelockBob
m_wallet -> m_swap : Msg RefundProcedureSignatures
activate m_swap
m_swap -> m_database : Ctl CheckpointSwapAlicePrelockBob
m_swap -> peerd : Msg RefundProcedureSignatures
deactivate m_swap
peerd -> t_swap : Msg RefundProcedureSignatures
activate t_swap
t_wallet <- t_swap : Msg RefundProcedureSignatures
deactivate t_swap
// DONE: do we know that same inputs are being used in case of replay?
// -> yes, but create different sig
t_wallet -> t_database : Ctl CheckpointWalletBobPreBuySig
t_wallet -> t_swap : Ctl Tx::Lock
activate t_swap
t_swap -> t_syncer: Sync Task(Broadcast Arbitrating Lock)
t_swap -> t_syncer : Sync Task(Watch Accordant Lock)
deactivate t_swap
// messages below are grouped in "sync messages" and crossover to signify that
// ordering of the Msg BuyProcedureSignature wrt the other two messages on the
// Ctl bus is not guaranteed and the implementation must sync them before
// proceeding
group sync messages
t_wallet -> t_swap: Ctl Tx::Cancel
t_wallet ->(6) t_swap: Ctl Tx::Refund
space -5
t_wallet -> t_swap : Msg BuyProcedureSignature
space 2
activate t_swap
end
t_swap -> t_database : Ctl CheckpointSwapBobPreBuySig
t_swap -> t_syncer : Sync Task(Watch Buy)
deactivate t_swap

parallel
t_syncer ->  t_swap : Sync Event(Arbitrating Lock final)
// TODO: maybe instead of checkpointing earlier, reach this stage via a message from walletd in lieu of the syncer
m_swap <- m_syncer : Sync Event(Arbitrating Lock final)
activate m_swap
parallel off

m_swap -> m_syncer : Sync Task(Watch Accordant Lock)
deactivate m_swap

m_syncer -> m_swap : Sync Event(Empty)
m_swap -> m_farcasterd: Ctl FundingInfo

parallel
m_swap <- m_syncer : Sync Event(Accordant Lock final)
t_swap <- t_syncer : Sync Event(Accordant Lock final)
activate t_swap
parallel off

peerd <- t_swap : Msg BuyProcedureSignature
deactivate t_swap
m_swap <- peerd : Msg BuyProcedureSignature
activate m_swap
m_swap -> m_database : Ctl CheckpointSwapAlicePreBuy
m_swap -> m_syncer: Sync Task(Watch Buy)
m_swap -> m_wallet : Msg BuyProcedureSignature
deactivate m_swap
m_wallet -> m_database : Ctl CheckpointWalletAlicePreBuy
==Swap Setup Complete==
==Buy Procedure: Bob is left, Alice right==

m_swap <- m_wallet : Fully signed buy
m_swap -> m_syncer : Sync Task(Broadcast Buy)
parallel
m_swap <- m_syncer : Sync Event(Buy seen on mempool)
t_swap <- t_syncer : Sync Event(Buy seen on mempool)
parallel off
t_wallet <- t_swap : Ctl Tx::Buy
t_wallet -> t_wallet : recover accordant keys

==Cancel Init t > t0: Bob is left, Alice right, either have a fully signed and valid cancel tx, and can publish==
parallel
t_swap <- t_syncer : Ctl Cancel valid
m_swap <- m_syncer : Ctl Cancel valid
parallel off
parallel
m_swap -> m_syncer : Sync Task(Broadcast Cancel) Alice inits
t_swap -> t_syncer : Sync Task(Broadcast Cancel) Bob inits
parallel off
==Cancel detected t > t0: Bob is left, Alice right==
t_swap <- t_syncer: Sync Event(Cancel final)
t_swap -> t_syncer : Sync Task(Broadcast Refund)
parallel
t_syncer -> t_swap : Sync Event(Refund seen)
m_syncer -> m_swap : Sync Event(Refund seen)
parallel off
m_swap -> m_wallet : Ctl Tx::Refund
m_wallet -> m_wallet : recover accordant keys

== Punish process t > t1 > t0 ==
// TODO: none of this is true except last step
m_swap<-m_syncer:Ctl Punish valid
m_swap->m_wallet:Ctl Event: punish valid
m_wallet->m_wallet:fully sign punish
// TODO: in the code, this actually already happens after CoreArbitratingSetup - think about this and move either this or that
m_swap<-m_wallet:Ctl Tx::Punish
m_swap->m_syncer: Sync Task(Broadcast Punish)
<|MERGE_RESOLUTION|>--- conflicted
+++ resolved
@@ -64,18 +64,12 @@
 t_wallet -> t_swap : Msg Reveal (taker is sender)
 t_swap -> peerd : Msg Reveal (taker is sender)
 peerd -> m_swap : Msg Reveal (taker is sender)
-<<<<<<< HEAD
-m_swap -> m_farcasterd : if Bob, Ctl FundingInfo
-m_swap -> m_swap : if Bob, ADD PENDING Msg Reveal
-m_swap -> m_wallet : if Alice, Msg Reveal (taker is sender)
-=======
 group for Alice swap role
 m_swap -> m_wallet : Msg Reveal (taker is sender)
 end
 group for Bob swap role
 m_swap -> m_swap : ADD PENDING Msg Reveal
 m_swap -> m_farcasterd : Ctl FundingInfo
->>>>>>> 4e171c6f
 
 m_swap -> m_syncer: Watch Arbitrating Funding Address
 m_swap <- m_syncer: Arbitrating Funding event
@@ -87,17 +81,6 @@
 m_wallet -> m_swap : Msg Reveal (maker is sender)
 peerd <- m_swap : Msg Reveal (maker is sender)
 peerd -> t_swap : Msg Reveal (maker is sender)
-<<<<<<< HEAD
-t_swap -> t_farcasterd : if Bob, Ctl FundingInfo
-t_swap -> t_swap : if Bob, ADD PENDING Msg Reveal
-t_swap -> t_wallet : if Alice, Msg Reveal (maker is sender)
-t_syncer -> t_swap:If Bob, Arbitrating Funding event
-t_swap->t_farcasterd:Ctl FundingCompleted Bitcoin
-t_swap->t_wallet:if Bob, Ctl Tx::Funding
-t_swap<-t_wallet:If Bob, Ctl FundingUpdated
-t_swap -> t_wallet : if Bob, SEND PENDING Msg RevealProof (maker is sender)
-t_swap -> t_wallet : if Bob, SEND PENDING Msg Reveal (maker is sender)
-=======
 group for Alice swap role
 t_swap -> t_wallet : Msg Reveal (maker is sender)
 end
@@ -110,7 +93,6 @@
 t_swap<-t_wallet: Ctl FundingUpdated
 t_swap -> t_wallet : SEND PENDING Msg Reveal (maker is sender)
 end
->>>>>>> 4e171c6f
 ==Commit-Reveal Complete==
 ==Changing semantics: On Commit-Reveal, Maker and Taker were the key roles. From now on Bob or Alice are the key roles. Now t_ is bob_ on the left and m_ is alice_ on the right.==
 ==Swap setup: Bob is left, Alice right==
