#[macro_use]
extern crate log;

use crate::farcaster::{
    farcaster_client::FarcasterClient, AbortSwapRequest, CheckpointsRequest, InfoResponse,
    MakeRequest, NeedsFundingRequest, OfferInfoRequest, PeersRequest, ProgressRequest,
    RestoreCheckpointRequest, RevokeOfferRequest, SwapInfoRequest, SweepAddressRequest,
    TakeRequest,
};
use bitcoincore_rpc::RpcApi;
use farcaster::{InfoRequest, MakeResponse, NeedsFundingResponse};
use farcaster_node::bus::ctl::BitcoinFundingInfo;
use std::{str::FromStr, sync::Arc, time};
use tonic::transport::Endpoint;
use utils::{config, fc::*};

mod utils;

pub mod farcaster {
    tonic::include_proto!("farcaster");
}

#[tokio::test]
#[ignore]
async fn grpc_server_functional_test() {
<<<<<<< HEAD
    let _ = launch_farcasterd_pair().await;
=======
    let conf = config::TestConfig::parse();
    let _ = setup_clients().await;
>>>>>>> 2ee41406

    // Allow some time for the microservices to start and register each other
    tokio::time::sleep(time::Duration::from_secs(10)).await;

    let grpc_1 = conf.grpc.fc1.to_string();
    let channel_1 = Endpoint::from_str(&grpc_1)
        .unwrap()
        .connect()
        .await
        .unwrap();
    let mut farcaster_client_1 = FarcasterClient::new(channel_1);

    let channel_2 = Endpoint::from_str(&conf.grpc.fc2.to_string())
        .unwrap()
        .connect()
        .await
        .unwrap();
    let mut farcaster_client_2 = FarcasterClient::new(channel_2);

    // Test get info
    let request = tonic::Request::new(InfoRequest { id: 0 });
    let response = farcaster_client_1.info(request).await;
    assert_eq!(response.unwrap().into_inner().id, 0);

    // Test list peers
    let request = tonic::Request::new(PeersRequest { id: 1 });
    let response = farcaster_client_1.peers(request).await;
    assert_eq!(response.unwrap().into_inner().id, 1);

    // Test list checkpoints
    let request = tonic::Request::new(CheckpointsRequest { id: 2 });
    let response = farcaster_client_1.checkpoints(request).await;
    assert_eq!(response.unwrap().into_inner().id, 2);

    let bitcoin_rpc = Arc::new(bitcoin_setup());
    let (_monero_regtest, monero_wallet) = monero_setup().await;

    let (xmr_address, _xmr_address_wallet_name) =
        monero_new_dest_address(Arc::clone(&monero_wallet)).await;
    let btc_address = bitcoin_rpc.get_new_address(None, None).unwrap();

    // Test make offer
    let make_request = MakeRequest {
        id: 3,
        network: farcaster::Network::Local.into(),
        arbitrating_blockchain: farcaster::Blockchain::Bitcoin.into(),
        accordant_blockchain: farcaster::Blockchain::Monero.into(),
        arbitrating_amount: bitcoin::Amount::from_str("1 BTC").unwrap().as_sat(),
        accordant_amount: monero::Amount::from_str("1 XMR").unwrap().as_pico(),
        arbitrating_addr: btc_address.to_string(),
        accordant_addr: xmr_address.to_string(),
        cancel_timelock: 20,
        punish_timelock: 40,
        fee_strategy: "100 satoshi/vByte".to_string(),
        maker_role: farcaster::SwapRole::Bob.into(),
        public_ip_addr: "127.0.0.1".to_string(),
        bind_ip_addr: "0.0.0.0".to_string(),
        port: 9376,
    };
    let request = tonic::Request::new(make_request.clone());
    let response = farcaster_client_1.make(request).await;
    let MakeResponse { id, offer } = response.unwrap().into_inner();
    assert_eq!(id, 3);

    // Test revoke offer
    let request = tonic::Request::new(RevokeOfferRequest {
        id: 4,
        public_offer: offer.to_string(),
    });
    let response = farcaster_client_1.revoke_offer(request).await;
    assert_eq!(response.unwrap().into_inner().id, 4);

    // Test make another offer
    let request = tonic::Request::new(make_request.clone());
    let response = farcaster_client_1.make(request).await;
    let MakeResponse { id, offer } = response.unwrap().into_inner();
    assert_eq!(id, 3);

    let (xmr_address, _xmr_address_wallet_name) =
        monero_new_dest_address(Arc::clone(&monero_wallet)).await;
    let btc_address = bitcoin_rpc.get_new_address(None, None).unwrap();

    // Test Offer info
    let offer_info_request = tonic::Request::new(OfferInfoRequest {
        id: 21,
        public_offer: offer.clone().to_string(),
    });
    let response = farcaster_client_2.offer_info(offer_info_request).await;
    assert_eq!(response.unwrap().into_inner().id, 21);

    // Test take offer
    let take_request = TakeRequest {
        id: 5,
        public_offer: offer.to_string(),
        bitcoin_address: btc_address.to_string(),
        monero_address: xmr_address.to_string(),
    };
    let request = tonic::Request::new(take_request.clone());
    let response = farcaster_client_2.take(request).await;
    assert_eq!(response.unwrap().into_inner().id, 5);

    // Wait for and retrieve swap id
    tokio::time::sleep(time::Duration::from_secs(15)).await;

    let request = tonic::Request::new(InfoRequest { id: 6 });
    let InfoResponse { swaps, .. } = farcaster_client_2.info(request).await.unwrap().into_inner();
    let swap_id = swaps[0].clone();

    tokio::time::sleep(time::Duration::from_secs(5)).await;

    // Test progress
    let request = tonic::Request::new(ProgressRequest {
        id: 10,
        swap_id: swap_id.clone(),
    });
    let response = farcaster_client_2.progress(request).await;
    assert_eq!(response.unwrap().into_inner().id, 10);

    tokio::time::sleep(time::Duration::from_secs(5)).await;

    // Test needs funding
    let request = tonic::Request::new(NeedsFundingRequest {
        id: 11,
        blockchain: farcaster::Blockchain::Bitcoin.into(),
    });
    let response = farcaster_client_1.needs_funding(request).await;
    let NeedsFundingResponse { id, funding_infos } = response.unwrap().into_inner();
    assert_eq!(id, 11);

    let funding_info = BitcoinFundingInfo::from_str(&funding_infos).unwrap();
    bitcoin_rpc
        .send_to_address(
            &funding_info.address,
            funding_info.amount,
            None,
            None,
            None,
            None,
            None,
            None,
        )
        .unwrap();

    // Test abort swap
    let request = tonic::Request::new(AbortSwapRequest { id: 12, swap_id });
    let response = farcaster_client_1.abort_swap(request).await;
    assert_eq!(response.unwrap().into_inner().id, 12);

    kill_all();

    let _ = launch_farcasterd_pair().await;

    tokio::time::sleep(time::Duration::from_secs(5)).await;

    // Test sweep address on re-launch
    let btc_address = bitcoin_rpc.get_new_address(None, None).unwrap();
    let channel_1 = Endpoint::from_str(&grpc_1)
        .unwrap()
        .connect()
        .await
        .unwrap();
    let mut farcaster_client_1 = FarcasterClient::new(channel_1);
    let request = tonic::Request::new(SweepAddressRequest {
        id: 13,
        source_address: funding_info.address.to_string(),
        destination_address: btc_address.to_string(),
    });
    let response = farcaster_client_1.sweep_address(request).await;
    assert_eq!(response.unwrap().into_inner().id, 13);

    // Test restore checkpoint
    let request = tonic::Request::new(make_request.clone());
    let response = farcaster_client_1.make(request).await;
    let MakeResponse { offer, .. } = response.unwrap().into_inner();
    let (xmr_address, _xmr_address_wallet_name) =
        monero_new_dest_address(Arc::clone(&monero_wallet)).await;
    let btc_address = bitcoin_rpc.get_new_address(None, None).unwrap();
    let take_request = TakeRequest {
        id: 5,
        public_offer: offer.to_string(),
        bitcoin_address: btc_address.to_string(),
        monero_address: xmr_address.to_string(),
    };
    let request = tonic::Request::new(take_request.clone());
    let response = farcaster_client_2.take(request).await;
    assert_eq!(response.unwrap().into_inner().id, 5);
    // Wait for and retrieve swap id
    tokio::time::sleep(time::Duration::from_secs(5)).await;
    let request = tonic::Request::new(InfoRequest { id: 6 });
    let InfoResponse { swaps, .. } = farcaster_client_2.info(request).await.unwrap().into_inner();
    let swap_id = swaps[0].clone();
    // wait for funding
    tokio::time::sleep(time::Duration::from_secs(10)).await;
    let request = tonic::Request::new(NeedsFundingRequest {
        id: 11,
        blockchain: farcaster::Blockchain::Bitcoin.into(),
    });
    let response = farcaster_client_1.needs_funding(request).await;
    let NeedsFundingResponse { id, funding_infos } = response.unwrap().into_inner();
    assert_eq!(id, 11);
    let funding_info = BitcoinFundingInfo::from_str(&funding_infos).unwrap();
    bitcoin_rpc
        .send_to_address(
            &funding_info.address,
            funding_info.amount,
            None,
            None,
            None,
            None,
            None,
            None,
        )
        .unwrap();

    // test swap info
    let request = tonic::Request::new(SwapInfoRequest {
        id: 20,
        swap_id: swap_id.clone(),
    });
    let response = farcaster_client_1.swap_info(request).await;
    assert_eq!(response.unwrap().into_inner().id, 20);
    // wait for lock
    tokio::time::sleep(time::Duration::from_secs(15)).await;
    kill_all();
    let _ = launch_farcasterd_pair().await;
    tokio::time::sleep(time::Duration::from_secs(5)).await;
    let channel_1 = Endpoint::from_str(&grpc_1)
        .unwrap()
        .connect()
        .await
        .unwrap();
    let mut farcaster_client_1 = FarcasterClient::new(channel_1);
    let request = tonic::Request::new(RestoreCheckpointRequest { id: 12, swap_id });
    let response = farcaster_client_1.restore_checkpoint(request).await;
    assert_eq!(response.unwrap().into_inner().id, 12);

    kill_all();
}<|MERGE_RESOLUTION|>--- conflicted
+++ resolved
@@ -23,12 +23,8 @@
 #[tokio::test]
 #[ignore]
 async fn grpc_server_functional_test() {
-<<<<<<< HEAD
+    let conf = config::TestConfig::parse();
     let _ = launch_farcasterd_pair().await;
-=======
-    let conf = config::TestConfig::parse();
-    let _ = setup_clients().await;
->>>>>>> 2ee41406
 
     // Allow some time for the microservices to start and register each other
     tokio::time::sleep(time::Duration::from_secs(10)).await;
